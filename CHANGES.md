# Changes

<<<<<<< HEAD
## clingo 5.3.0
  * change C API to use numeric instead of symbolic literals
    * affects assumptions and assigning/releasing externals
      (breaks backward compatibility)
    * added overloads to C++, python and lua API to support
      both numeric and symbolic version
      (preserves backward compatibility for most code)
  * the C and C++ APIs now allow for customizing clingo by implementing a
    custom main function but reusing the rest of the application including the
    standard output
  * add message logger to python and lua interface
=======
## clingo 5.2.2
  * update to clasp version 3.3.3
  * use GNUInstallDirs in cmake files to simplify packaging
  * fix sup and inf in python/lua bindings
  * fix reified format term tuples
  * fix wrong use of python API (causing trouble with python 3.6)
  * fix compilation problems on 32bit linux (missing libatomic)
>>>>>>> 4a554428
## clingo 5.2.1
  * update to clasp version 3.3.2
  * fix handling of istop in incmode programs
  * fix handling of undefined ** operations
  * fix preprocessing of disjunctions with undefined operations
    (regression in clingo-5)
  * fix segfault during preprocessing
    (regression in clingo-5)
## clingo 5.2.0
  * switch to MIT license
  * improve compatibility with abstract gringo
  * switch build system from scons to cmake
  * improve windows compatibility
  * make tests and examples python 3 compatible
  * bison and re2c are no longer required to build source releases
  * update to clasp 3.3.0
  * the CLINGOPATH environment variable can be set
    to control from where to include files in logic programs
  * propagators can add variables while solving now
  * refactor interfaces (breaking backward compatibility)
    * there is just one solve function now
    * in the C API do not pass structs by value to functions
      because FFIs of some languages do not support this
  * fix cleanup function
  * numerous other bugfixes not listed here
## clingo 5.1.1
  * fix thread id to start with one in propagator.undo in lua
  * fix version macro in clingo.h
  * fix added missing methods to get thread id to model in lua/python
  * fix child\_key property in python ast
## clingo 5.1.0
  * update to clasp 3.2.1
  * add interface to add variables during propagation
  * add interface to inspect ground rules (C/C++ only)
  * add experimental interface to access clasp facade (C/C++ only)
  * fixed smodels output (--output=smodels)
## clingo 5.0.0
  * cleanup of python and lua API (breaks backwards compatibility)
  * added new aspif output format replacing the old smodels format
  * added input language support for clasp features
    * #edge directives to add acyclicity constraints
    * #project directives for enumeration of projected models
    * #heuristic directives to steer clasp's search
  * added theory atoms to write aggregate like constructs
  * added stable C API documented with doxygen
  * added experimental C++ API based on C API
  * added theory propagator interface to clingo APIs
  * added support for compilation with Visual Studio 2015
  * improved data structures to reduce memory consumption on typical input
  * updated to clasp version 3.2.0 + patches
## gringo/clingo 4.5.4
  * fixed bug when creating multiple Control objects
    (affects lua only)
  * fixed bug when trying to configure more solvers than in portfolio
    (affects python only)
  * fixed #disjoint constraints
  * improved build scripts
  * added option to keep facts in normal rules
## gringo/clingo 4.5.3
  * fixed regression w.r.t gringo 4.4 in translation of conditional literals
  * fixed projection in incremental programs
  * fixed bug with (double) negative literals in minimize constraints
## gringo/clingo 4.5.2
  * fixed memory leak in python API when enumerating models
  * updated to clasp version 3.1.3
## gringo/clingo 4.5.1
  * ground term parser returns None/nil for undefined terms now
  * added warning if a global variable occurs in a tuple of an aggregate element
  * added auto detection of libraries
  * changed option --update-domains into API function Control:cleanup\_domains
  * fixed domain cleanup when used with minimize constraints
  * fixed grounding of recursive disjunctions (regression in 4.5.0)
  * fixed Control.stats in lua bindings
  * fixed a bug in clingo that would print 0-ary classically negated atoms wrongly
## gringo/clingo 4.5.0
  * fixed grounding of recursive aggregates
  * fixed usage of lua\_next
  * fixed bug when applying constant definitions
  * updated underlying clasp to version 3.1.1
  * added support for negation in front of relation literals
  * added option --update-domains to cleanup gringo's domains
    using clasp's top-level assignment when solving incrementally
  * added domain inspection to scripting interface
  * added term parser to scripting interface
  * added support for python 3 (experimental)
  * added support for one elementary tuples
  * added support for unary - operator in front of functions and symbols
  * added support for recursive nonmonotone aggregate via translation
  * added program reify to reify logic programs
  * added option to rewrite minimize constaints for use with reify
  * changed inbuilt iclingo mode
    (breaks backwards compatibility)
  * changed handling of pools, intervals, and undefined operations according to AG
    (breaks backwards compatibility)
  * changed handling of ==, it is treated like = now
  * changed SolveFuture.interrupt to SolveFuture.cancel
    (breaks backwards compatibility)
## gringo/clingo 4.4.0
  * updated underlying clasp to version 3.1.0
    * this version brings numerous fixes regarding incremental solving
  * scripting API changes
    * ground takes a list of programs to ground now and immediately starts
      grounding (breaks backwards compatibility)
    * asolve has been renamed to solveAsync
      (breaks backwards compatibility)
    * the solver configuration is better integrated now
      (breaks backwards compatibility)
    * solver statistics are a property now
      (breaks backwards compatibility)
    * added a method to add clauses during solving
    * added load method to load files
    * added solveIter method to iterate over methods without using a callback
    * added optional assumptions to solve/solveAsync/solveIter method
    * enableEnumAssumption became a property
  * added library that can be imported in python
  * rules with fact heads where not simplified in all cases
  * fixed grounding of recursive aggregates
  * fixed translation of aggregates with multiple guards
## gringo/clingo 4.3.0
  * fixed bug with incremental parameters in minimize constraints
  * fixed handling of empty tuples
  * fixed translation of conditional literals
  * fixed translation of factual body aggregates
  * fixed bug not properly recognizing aggregates as non-monotone
  * fixed bug not properly grounding recursive head aggregates
  * fixed bug with recursive negated aggregates
  * fixed bug with head aggregates with multiple elements
  * improved handling of conditional literals
  * added method to get optimization values of model in scripting language
  * clingo uses clasp 3.0 now
## gringo/clingo 4.2.1
  * fixed bug in simplification of aggregates
  * fixed bug with raw strings in macros
  * fixed compilation issues with older glibc versions
  * fixed output for enumeration of cautious consequences
  * fixed bugs in clasp library
    * fixed race in parallel model enumeration
    * fixed incremental optimization
    * fixed cleanup up of learnt constraints during incremental solving
  * workaround for libstdc++'s bad choice for hash<uint64_t> on 32bit arches
## gringo/clingo 4.2
  * added clingo 
    * supports very flexible scripting support
    * can cover iclingo and oclingo functionality now
  * added stack traces to lua error messages
  * added support for incremental optimization
  * improved python error messages
  * renamed gringo.Function to gringo.Fun
  * removed luabind dependency
  * removed boost-python dependency
  * consistently use not instead of #not as keyword for negation
  * fixed translation of conditions in head aggregates
  * fixed replacement of constants
  * fixed grounding of recursive head aggregates
  * fixed translation of head aggregates
  * fixed show statements for CSP variables (condition was ignored)
  * fixed plain text output of body aggregates
  * added a ton of new bugs
## gringo 4.1
  * added scripting languages python and lua
  * added -c option to define constants
  * added constraints over integer variables
    * linear constraints
    * disjoint constraints
    * show statements for constraint variables
    * (experimental and subject to change)
  * improved translation of disjunctions
  * fixed include directives
  * fixed preprocessing of definitions
  * fixed lparse translation of optimization constructs
<|MERGE_RESOLUTION|>--- conflicted
+++ resolved
@@ -1,6 +1,5 @@
 # Changes
 
-<<<<<<< HEAD
 ## clingo 5.3.0
   * change C API to use numeric instead of symbolic literals
     * affects assumptions and assigning/releasing externals
@@ -11,8 +10,8 @@
   * the C and C++ APIs now allow for customizing clingo by implementing a
     custom main function but reusing the rest of the application including the
     standard output
+  * add API function to detect conflicting programs
   * add message logger to python and lua interface
-=======
 ## clingo 5.2.2
   * update to clasp version 3.3.3
   * use GNUInstallDirs in cmake files to simplify packaging
@@ -20,7 +19,6 @@
   * fix reified format term tuples
   * fix wrong use of python API (causing trouble with python 3.6)
   * fix compilation problems on 32bit linux (missing libatomic)
->>>>>>> 4a554428
 ## clingo 5.2.1
   * update to clasp version 3.3.2
   * fix handling of istop in incmode programs
