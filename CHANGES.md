# Changes

<<<<<<< HEAD
## clingo 5.3.0
  * update to clasp 3.3.4
  * change C API to use numeric instead of symbolic literals
    * affects assumptions and assigning/releasing externals
      (breaks backward compatibility)
    * added overloads to C++, python and lua API to support
      both numeric and symbolic version
      (preserves backward compatibility for most code)
  * the python, C and C++ APIs now allow for customizing clingo by implementing
    a custom main function but reusing the rest of the application including
    the standard output
  * add API function to detect conflicting programs
  * add message logger to python and lua interface
  * add support for primes in the beginning of identifiers and variable names
  * add per solver registration of watches during propagator initialization
=======
## clingo 5.2.3
  * update to clasp version 3.3.4
  * really fix --pre option
  * fix link to potassco guide (#74)
  * fix location printing (#78)
  * fix linking problems (#79)
  * fix modulo zero (#100)
  * fix web builds (#103)
  * fix addding clauses after a model has been found (#104)
  * fix python program observer bindings (#105)
  * expose exponentiation operator in APIs
  * improve python docstrings (#101, #102)
  * add option to build python and lua modules against an existing libclingo
>>>>>>> 5e2740f5
## clingo 5.2.2
  * update to clasp version 3.3.3
  * use GNUInstallDirs in cmake files to simplify packaging
  * fix --pre option
  * fix swapped clingo\_assignment\_size and clingo\_assignment\_max\_size
  * fix docstrings
  * fix incremental mode
  * fix sup and inf in python/lua bindings
  * fix reified format term tuples
  * fix wrong use of python API (causing trouble with python 3.6)
  * fix compilation problems on 32bit linux (missing libatomic)
## clingo 5.2.1
  * update to clasp version 3.3.2
  * fix handling of istop in incmode programs
  * fix handling of undefined ** operations
  * fix preprocessing of disjunctions with undefined operations
    (regression in clingo-5)
  * fix segfault during preprocessing
    (regression in clingo-5)
## clingo 5.2.0
  * switch to MIT license
  * improve compatibility with abstract gringo
  * switch build system from scons to cmake
  * improve windows compatibility
  * make tests and examples python 3 compatible
  * bison and re2c are no longer required to build source releases
  * update to clasp 3.3.0
  * the CLINGOPATH environment variable can be set
    to control from where to include files in logic programs
  * propagators can add variables while solving now
  * refactor interfaces (breaking backward compatibility)
    * there is just one solve function now
    * in the C API do not pass structs by value to functions
      because FFIs of some languages do not support this
  * fix cleanup function
  * numerous other bugfixes not listed here
## clingo 5.1.1
  * fix thread id to start with one in propagator.undo in lua
  * fix version macro in clingo.h
  * fix added missing methods to get thread id to model in lua/python
  * fix child\_key property in python ast
## clingo 5.1.0
  * update to clasp 3.2.1
  * add interface to add variables during propagation
  * add interface to inspect ground rules (C/C++ only)
  * add experimental interface to access clasp facade (C/C++ only)
  * fixed smodels output (--output=smodels)
## clingo 5.0.0
  * cleanup of python and lua API (breaks backwards compatibility)
  * added new aspif output format replacing the old smodels format
  * added input language support for clasp features
    * #edge directives to add acyclicity constraints
    * #project directives for enumeration of projected models
    * #heuristic directives to steer clasp's search
  * added theory atoms to write aggregate like constructs
  * added stable C API documented with doxygen
  * added experimental C++ API based on C API
  * added theory propagator interface to clingo APIs
  * added support for compilation with Visual Studio 2015
  * improved data structures to reduce memory consumption on typical input
  * updated to clasp version 3.2.0 + patches
## gringo/clingo 4.5.4
  * fixed bug when creating multiple Control objects
    (affects lua only)
  * fixed bug when trying to configure more solvers than in portfolio
    (affects python only)
  * fixed #disjoint constraints
  * improved build scripts
  * added option to keep facts in normal rules
## gringo/clingo 4.5.3
  * fixed regression w.r.t gringo 4.4 in translation of conditional literals
  * fixed projection in incremental programs
  * fixed bug with (double) negative literals in minimize constraints
## gringo/clingo 4.5.2
  * fixed memory leak in python API when enumerating models
  * updated to clasp version 3.1.3
## gringo/clingo 4.5.1
  * ground term parser returns None/nil for undefined terms now
  * added warning if a global variable occurs in a tuple of an aggregate element
  * added auto detection of libraries
  * changed option --update-domains into API function Control:cleanup\_domains
  * fixed domain cleanup when used with minimize constraints
  * fixed grounding of recursive disjunctions (regression in 4.5.0)
  * fixed Control.stats in lua bindings
  * fixed a bug in clingo that would print 0-ary classically negated atoms wrongly
## gringo/clingo 4.5.0
  * fixed grounding of recursive aggregates
  * fixed usage of lua\_next
  * fixed bug when applying constant definitions
  * updated underlying clasp to version 3.1.1
  * added support for negation in front of relation literals
  * added option --update-domains to cleanup gringo's domains
    using clasp's top-level assignment when solving incrementally
  * added domain inspection to scripting interface
  * added term parser to scripting interface
  * added support for python 3 (experimental)
  * added support for one elementary tuples
  * added support for unary - operator in front of functions and symbols
  * added support for recursive nonmonotone aggregate via translation
  * added program reify to reify logic programs
  * added option to rewrite minimize constaints for use with reify
  * changed inbuilt iclingo mode
    (breaks backwards compatibility)
  * changed handling of pools, intervals, and undefined operations according to AG
    (breaks backwards compatibility)
  * changed handling of ==, it is treated like = now
  * changed SolveFuture.interrupt to SolveFuture.cancel
    (breaks backwards compatibility)
## gringo/clingo 4.4.0
  * updated underlying clasp to version 3.1.0
    * this version brings numerous fixes regarding incremental solving
  * scripting API changes
    * ground takes a list of programs to ground now and immediately starts
      grounding (breaks backwards compatibility)
    * asolve has been renamed to solveAsync
      (breaks backwards compatibility)
    * the solver configuration is better integrated now
      (breaks backwards compatibility)
    * solver statistics are a property now
      (breaks backwards compatibility)
    * added a method to add clauses during solving
    * added load method to load files
    * added solveIter method to iterate over methods without using a callback
    * added optional assumptions to solve/solveAsync/solveIter method
    * enableEnumAssumption became a property
  * added library that can be imported in python
  * rules with fact heads where not simplified in all cases
  * fixed grounding of recursive aggregates
  * fixed translation of aggregates with multiple guards
## gringo/clingo 4.3.0
  * fixed bug with incremental parameters in minimize constraints
  * fixed handling of empty tuples
  * fixed translation of conditional literals
  * fixed translation of factual body aggregates
  * fixed bug not properly recognizing aggregates as non-monotone
  * fixed bug not properly grounding recursive head aggregates
  * fixed bug with recursive negated aggregates
  * fixed bug with head aggregates with multiple elements
  * improved handling of conditional literals
  * added method to get optimization values of model in scripting language
  * clingo uses clasp 3.0 now
## gringo/clingo 4.2.1
  * fixed bug in simplification of aggregates
  * fixed bug with raw strings in macros
  * fixed compilation issues with older glibc versions
  * fixed output for enumeration of cautious consequences
  * fixed bugs in clasp library
    * fixed race in parallel model enumeration
    * fixed incremental optimization
    * fixed cleanup up of learnt constraints during incremental solving
  * workaround for libstdc++'s bad choice for hash<uint64_t> on 32bit arches
## gringo/clingo 4.2
  * added clingo 
    * supports very flexible scripting support
    * can cover iclingo and oclingo functionality now
  * added stack traces to lua error messages
  * added support for incremental optimization
  * improved python error messages
  * renamed gringo.Function to gringo.Fun
  * removed luabind dependency
  * removed boost-python dependency
  * consistently use not instead of #not as keyword for negation
  * fixed translation of conditions in head aggregates
  * fixed replacement of constants
  * fixed grounding of recursive head aggregates
  * fixed translation of head aggregates
  * fixed show statements for CSP variables (condition was ignored)
  * fixed plain text output of body aggregates
  * added a ton of new bugs
## gringo 4.1
  * added scripting languages python and lua
  * added -c option to define constants
  * added constraints over integer variables
    * linear constraints
    * disjoint constraints
    * show statements for constraint variables
    * (experimental and subject to change)
  * improved translation of disjunctions
  * fixed include directives
  * fixed preprocessing of definitions
  * fixed lparse translation of optimization constructs
<|MERGE_RESOLUTION|>--- conflicted
+++ resolved
@@ -1,8 +1,6 @@
 # Changes
 
-<<<<<<< HEAD
 ## clingo 5.3.0
-  * update to clasp 3.3.4
   * change C API to use numeric instead of symbolic literals
     * affects assumptions and assigning/releasing externals
       (breaks backward compatibility)
@@ -16,7 +14,18 @@
   * add message logger to python and lua interface
   * add support for primes in the beginning of identifiers and variable names
   * add per solver registration of watches during propagator initialization
-=======
+  * add a directive to selectivel suppress undefined atom warnings
+  * add support for user defined statistics
+  * add _to_c functions for python API to be able to call C functions from
+    python
+  * only create ground representations for requested program parts when
+    grounding (#71)
+  * improve program observer (#19)
+  * support for binary, octal, and hexadecimal numbers (#65)
+  * the backend has to be opened/closed now
+  * release python's GIL while grounding (#82)
+  * TruthValue.{True,False} becomes TruthValue.{\_True,\_False} in python API
+  * improve API and it's documentation
 ## clingo 5.2.3
   * update to clasp version 3.3.4
   * really fix --pre option
@@ -30,7 +39,6 @@
   * expose exponentiation operator in APIs
   * improve python docstrings (#101, #102)
   * add option to build python and lua modules against an existing libclingo
->>>>>>> 5e2740f5
 ## clingo 5.2.2
   * update to clasp version 3.3.3
   * use GNUInstallDirs in cmake files to simplify packaging
