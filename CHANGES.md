--- conflicted
+++ resolved
@@ -5,11 +5,8 @@
   * add AST node for comments (#417)
   * add function to change undo mode (#409)
   * add function to access priorities to API (#406)
-<<<<<<< HEAD
   * add `Model::is_consequence` to API (#423)
-=======
   * fix `add_theory_atom_with_guard` in Python API
->>>>>>> 3b46a38f
   * fix AST bugs (#403)
   * fix parsing of hexadecimal numbers (#421)
   * make sure `clingo_control_ground` is re-entrant (#418)
