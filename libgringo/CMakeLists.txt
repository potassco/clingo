--- conflicted
+++ resolved
@@ -154,13 +154,10 @@
 if(MSVC)
     target_compile_definitions(libgringo PRIVATE _SCL_SECURE_NO_WARNINGS)
     target_compile_definitions(libgringo PRIVATE _CRT_SECURE_NO_WARNINGS)
-<<<<<<< HEAD
     set_source_files_properties("${CMAKE_BINARY_DIR}/generated/libgringo/input/groundtermgrammar/grammar.cc"
         PROPERTIES COMPILE_FLAGS "/wd4065 /wd4267")
     set_source_files_properties("${CMAKE_BINARY_DIR}/generated/libgringo/input/nongroundgrammar/grammar.cc"
         PROPERTIES COMPILE_FLAGS "/wd4065 /wd4267")
-=======
->>>>>>> d567cd3c
 endif()
 set_target_properties(libgringo PROPERTIES
     OUTPUT_NAME gringo
