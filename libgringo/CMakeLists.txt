--- conflicted
+++ resolved
@@ -154,15 +154,8 @@
 if(MSVC)
     target_compile_definitions(libgringo PRIVATE _SCL_SECURE_NO_WARNINGS)
     target_compile_definitions(libgringo PRIVATE _CRT_SECURE_NO_WARNINGS)
-<<<<<<< HEAD
-	set_source_files_properties("${CMAKE_CURRENT_BINARY_DIR}/src/input/nongroundgrammar/grammar.cc"
-        PROPERTIES COMPILE_FLAGS "/wd4267 /wd4065")
-    set_source_files_properties("${CMAKE_CURRENT_BINARY_DIR}/src/input/groundtermgrammar/grammar.cc"
-        PROPERTIES COMPILE_FLAGS "/wd4267 /wd4065")
     set_source_files_properties("${source_path}/src/ground/statements.cc"
         PROPERTIES COMPILE_FLAGS "/bigobj")
-=======
->>>>>>> 8d74974b
 endif()
 set_target_properties(libgringo PROPERTIES
     OUTPUT_NAME gringo
