// {{{ MIT License

// Copyright 2017 Roland Kaminski

// Permission is hereby granted, free of charge, to any person obtaining a copy
// of this software and associated documentation files (the "Software"), to
// deal in the Software without restriction, including without limitation the
// rights to use, copy, modify, merge, publish, distribute, sublicense, and/or
// sell copies of the Software, and to permit persons to whom the Software is
// furnished to do so, subject to the following conditions:

// The above copyright notice and this permission notice shall be included in
// all copies or substantial portions of the Software.

// THE SOFTWARE IS PROVIDED "AS IS", WITHOUT WARRANTY OF ANY KIND, EXPRESS OR
// IMPLIED, INCLUDING BUT NOT LIMITED TO THE WARRANTIES OF MERCHANTABILITY,
// FITNESS FOR A PARTICULAR PURPOSE AND NONINFRINGEMENT. IN NO EVENT SHALL THE
// AUTHORS OR COPYRIGHT HOLDERS BE LIABLE FOR ANY CLAIM, DAMAGES OR OTHER
// LIABILITY, WHETHER IN AN ACTION OF CONTRACT, TORT OR OTHERWISE, ARISING
// FROM, OUT OF OR IN CONNECTION WITH THE SOFTWARE OR THE USE OR OTHER DEALINGS
// IN THE SOFTWARE.

// }}}

// NOTE: the python header has a linker pragma to link with python_d.lib
//       when _DEBUG is set which is not part of official python releases
#if defined(_MSC_VER) && defined(_DEBUG) && !defined(CLINGO_UNDEF__DEBUG)
#undef _DEBUG
#include <Python.h>
#define _DEBUG
#else
#include <Python.h>
#endif
#include "pyclingo.h"
#include <iostream>
#include <sstream>
#include <vector>
#include <memory>
#include <forward_list>
#ifdef _MSC_VER
#pragma warning (disable : 4800) // forcing value to bool 'true' or 'false'
#endif
#if PY_MAJOR_VERSION >= 3
#define PyString_FromString PyUnicode_FromString
#if PY_MINOR_VERSION >= 3
#define PyString_AsString PyUnicode_AsUTF8
#else
#define PyString_AsString _PyUnicode_AsString
#endif
#define PyString_FromStringAndSize PyUnicode_FromStringAndSize
#define PyString_FromFormat PyUnicode_FromFormat
#define PyString_Check PyUnicode_Check
#define OBBASE(x) (&(x)->ob_base)
#else
#define OBBASE(x) x
#define Py_hash_t long
#endif

#ifndef PyVarObject_HEAD_INIT
    #define PyVarObject_HEAD_INIT(type, size) \
        PyObject_HEAD_INIT(type) size,
#endif

#if defined(__clang__) || defined(__GNUC__)
#define CLINGO_ATTRIBUTE_UNUSED __attribute__ ((unused))
#else
#define CLINGO_ATTRIBUTE_UNUSED
#endif
namespace {

// {{{1 workaround for gcc warnings

#if defined(__GNUC__) && !defined(__clang__)
void incRef(PyObject *op) {
    Py_INCREF(op);
}

template <class T>
void incRef(T *object) {
    incRef(reinterpret_cast<PyObject*>(object));
}

#undef Py_INCREF
#define Py_INCREF(op) incRef(op)
#endif

// }}}1

// {{{1 auxiliary functions and objects

struct PyException : std::exception { };

// directly translate a c++ into a python exception
void handle_cxx_error () {
    try { throw; }
    catch (std::bad_alloc const &e) { PyErr_SetString(PyExc_MemoryError, e.what()); }
    catch (PyException const &)     { }
    catch (std::exception const &e) { PyErr_SetString(PyExc_RuntimeError, e.what()); }
    catch (...)                     { PyErr_SetString(PyExc_RuntimeError, "unknown error"); }
}

#define PY_TRY try
#define PY_CATCH(ret) catch (...) { handle_cxx_error(); } return ret

struct Iter;
struct Reference;
template <class T>
struct SharedObject;
using Object = SharedObject<PyObject>;

template <class T>
struct ObjectProtocoll {
    // {{{2 object protocol
    template <class... Args>
    Object call(char const *name, Args &&... args);
    template <class... Args>
    Object operator()(Args &&... args);
    ssize_t size();
    bool empty() { return size() == 0; }
    Object getItem(Reference o);
    Object getItem(char const *key);
    Object getItem(int key);
    void setItem(char const *key, Reference val);
    void setItem(Reference key, Reference val);
    Object getAttr(char const *key);
    void setAttr(char const *key, Reference val);
    void setAttr(Reference key, Reference val);
    bool hasAttr(char const *key);
    bool hasAttr(Reference key);
    Object repr();
    Object str();
    bool isTrue();
    bool isInstance(Reference type);
    bool isInstance(PyTypeObject &type);
    Object richCompare(Reference other, int op);
    Iter iter();
    friend bool operator==(Reference a, Reference b);
    //friend bool operator!=(Reference a, Reference b) {
    //    auto ret = PyObject_RichCompareBool(a, b, Py_NE);
    //    if (ret < 0) { throw PyException(); }
    //    return ret;
    //}

    // }}}2
    bool none() const;
    bool valid() const;

private:
    PyObject *toPy_() const;
};

struct Reference : ObjectProtocoll<Reference> {
    Reference() : obj(nullptr) { }
    template <class T>
    Reference(T const &x) : obj{x.toPy()} { }
    Reference(std::nullptr_t) : Reference{} { }
    Reference(PyObject *obj) : obj(obj) {
        if (!obj && PyErr_Occurred()) { throw PyException(); }
    }
    PyObject *release() {
        Py_XINCREF(obj);
        PyObject *ret = obj;
        obj = nullptr;
        return ret;
    }
    PyObject *toPy() const { return obj; }
    PyObject *obj;
};


template <class T>
struct SharedObject : ObjectProtocoll<SharedObject<T>>{
    SharedObject() : obj(nullptr) { }
    SharedObject(std::nullptr_t) : Object() { }
    template <class U>
    SharedObject(U const &x) : obj{x.toPy()} { Py_XINCREF(obj); }
    SharedObject(T *obj) : obj(obj) {
        if (!obj && PyErr_Occurred()) { throw PyException(); }
    }
    SharedObject(SharedObject const &other) : obj(other.toPy()) {
        Py_XINCREF(obj);
    }
    SharedObject(SharedObject &&other) : obj(nullptr) {
        std::swap(other.obj, obj);
    }
    T *operator->() { return obj; }
    T *operator->() const { return obj; }
    PyObject *toPy() const                             { return reinterpret_cast<PyObject*>(obj); }
    PyObject *release()                                { PyObject *ret = toPy(); obj = nullptr; return ret; }
    SharedObject &operator=(SharedObject const &other) { Py_XDECREF(obj); obj = other.obj; Py_XINCREF(obj); return *this; }
    SharedObject &operator=(SharedObject &&other)      { std::swap(obj, other.obj); return *this; }
    ~SharedObject()                                    { Py_XDECREF(obj); }
    T *obj;
};

using Object = SharedObject<PyObject>;

struct Iter : Object {
    Iter(Object iter)
    : Object(iter) { }
    Object next() {
        return {PyIter_Next(toPy())};
    }
};

Object None() { Py_RETURN_NONE; }

template <class T>
PyObject *ObjectProtocoll<T>::toPy_() const { return static_cast<T const *>(this)->toPy(); }

template <class T>
template <class... Args>
Object ObjectProtocoll<T>::call(char const *name, Args &&... args) {
    return PyObject_CallMethodObjArgs(toPy_(), Object{PyString_FromString(name)}.toPy(), Reference(args).toPy()..., nullptr);
}
template <class T>
template <class... Args>
Object ObjectProtocoll<T>::operator()(Args &&... args) {
    return PyObject_CallFunctionObjArgs(toPy_(), Reference(args).toPy()..., nullptr);
}
template <class T>
ssize_t ObjectProtocoll<T>::size() {
    auto ret = PyObject_Size(toPy_());
    if (PyErr_Occurred()) { throw PyException(); }
    return ret;
}
template <class T>
Object ObjectProtocoll<T>::getItem(Reference o) {
    return PyObject_GetItem(toPy_(), o.toPy());
}
template <class T>
Object ObjectProtocoll<T>::getItem(char const *key) {
    return getItem(Object{PyString_FromString(key)});
}
template <class T>
Object ObjectProtocoll<T>::getItem(int key) {
    return getItem(Object{PyLong_FromLong(key)});
}
template <class T>
void ObjectProtocoll<T>::setItem(char const *key, Reference val) {
    return setItem(Object{PyString_FromString(key)}, val);
}
template <class T>
void ObjectProtocoll<T>::setItem(Reference key, Reference val) {
    if (PyObject_SetItem(toPy_(), key.toPy(), val.toPy()) < 0) {
        throw PyException();
    }
}
template <class T>
Object ObjectProtocoll<T>::getAttr(char const *key) {
    return PyObject_GetAttrString(toPy_(), key);
}
template <class T>
void ObjectProtocoll<T>::setAttr(char const *key, Reference val) {
    if (PyObject_SetAttrString(toPy_(), key, val.toPy()) < 0) {
        throw PyException();
    }
}
template <class T>
void ObjectProtocoll<T>::setAttr(Reference key, Reference val) {
    if (PyObject_SetAttr(toPy_(), key, val.toPy()) < 0) {
        throw PyException();
    }
}
template <class T>
bool ObjectProtocoll<T>::hasAttr(char const *key) {
    int ret = PyObject_HasAttrString(toPy_(), key);
    if (ret < 0) { throw PyException(); }
    return ret;
}
template <class T>
bool ObjectProtocoll<T>::hasAttr(Reference key) {
    int ret = PyObject_HasAttr(toPy_(), key);
    if (ret < 0) { throw PyException(); }
    return ret;
}
template <class T>
Object ObjectProtocoll<T>::repr() { return PyObject_Repr(toPy_()); }
template <class T>
Object ObjectProtocoll<T>::str() { return PyObject_Str(toPy_()); }
template <class T>
bool ObjectProtocoll<T>::isTrue() {
    auto ret = PyObject_IsTrue(toPy_());
    if (PyErr_Occurred()) { throw PyException(); }
    return ret;
}
template <class T>
bool ObjectProtocoll<T>::isInstance(Reference type) {
    auto inst = PyObject_IsInstance(toPy_(), type);
    if (PyErr_Occurred()) { throw PyException(); }
    return inst;
}
template <class T>
bool ObjectProtocoll<T>::isInstance(PyTypeObject &type) {
    auto inst = PyObject_IsInstance(toPy_(), reinterpret_cast<PyObject*>(&type));
    if (PyErr_Occurred()) { throw PyException(); }
    return inst;
}
template <class T>
Iter ObjectProtocoll<T>::iter() {
    return {PyObject_GetIter(toPy_())};
}
template <class T>
Object ObjectProtocoll<T>::richCompare(Reference other, int op) {
    return PyObject_RichCompare(toPy_(), other.toPy(), op);
}
bool operator==(Reference a, Reference b) {
    auto ret = PyObject_RichCompareBool(a.toPy(), b.toPy(), Py_EQ);
    if (ret < 0) { throw PyException(); }
    return ret;
}
bool operator!=(Object a, Object b) {
    auto ret = PyObject_RichCompareBool(a.toPy(), b.toPy(), Py_NE);
    if (ret < 0) { throw PyException(); }
    return ret;
}

// }}}2
template <class T>
bool ObjectProtocoll<T>::none() const { return toPy_() == Py_None; }
template <class T>
bool ObjectProtocoll<T>::valid() const { return toPy_(); }

template <class T>
struct ParsePtr {
    ParsePtr(T &x) : x(x) { }
    T *get() { return &x; }
    T &x;
};

template <>
struct ParsePtr<Object> {
    ParsePtr(Object &x) : x(x) { x = nullptr; }
    PyObject **get() { return &x.obj; }
    ~ParsePtr() { Py_XINCREF(x.obj); }
    Object &x;
};

template <>
struct ParsePtr<Reference> {
    ParsePtr(Reference &x) : x(x) { }
    PyObject **get() { return &x.obj; }
    Reference &x;
};

template <class... T>
void ParseTupleAndKeywords(Reference pyargs, Reference pykwds, char const *fmt, char const * const* kwds, T &...x) {
    if (!PyArg_ParseTupleAndKeywords(pyargs.toPy(), pykwds.toPy(), fmt, const_cast<char**>(kwds), ParsePtr<T>(x).get()...)) { throw PyException(); }
}

template <class... T>
void ParseTuple(Reference pyargs, char const *fmt, T &...x) {
    if (!PyArg_ParseTuple(pyargs.toPy(), fmt, ParsePtr<T>(x).get()...)) { throw PyException(); }
}

template <Object (*f)(Reference, Reference)>
struct ToFunctionBinary {
    static PyObject *value(PyObject *, PyObject *params, PyObject *keywords) {
        PY_TRY { return f(params, keywords).release(); }
        PY_CATCH(nullptr);
    };
};

template <Object (*f)(Reference)>
struct ToFunctionUnary {
    static PyObject *value(PyObject *, PyObject *params) {
        PY_TRY { return f(params).release(); }
        PY_CATCH(nullptr);
    };
};

template <Object (*f)(Reference, Reference)>
constexpr PyCFunction to_function() { return reinterpret_cast<PyCFunction>(ToFunctionBinary<f>::value); }

template <Object (*f)(Reference)>
constexpr PyCFunction to_function() { return reinterpret_cast<PyCFunction>(ToFunctionUnary<f>::value); }

struct Tuple : Object {
    template <class... Args>
    Tuple(Args &&... args)
    : Object{PyTuple_Pack(sizeof...(args), args.toPy()...)} { }
};

struct List : Object {
    List(std::nullptr_t)
    : Object{} { }
    List(Object x)
    : Object(x) { }
    List(size_t size = 0)
    : Object{PyList_New(size)} { }
    void setItem(size_t i, Object x) {
        if (PyList_SetItem(toPy(), i, x.release()) < 0) { throw PyException(); }
    }
    void append(Reference x) {
        if (PyList_Append(toPy(), x.toPy()) < 0) { throw PyException(); }
    }
    void sort() {
        if (PyList_Sort(toPy()) < 0) { throw PyException(); }
    }
};

struct Dict : Object {
    Dict() : Object{PyDict_New()} {}
    Dict(Object dict) : Object{dict} {}
    List keys() { return {PyDict_Keys(obj)}; }
    List values() { return {PyDict_Values(obj)}; }
    List items() { return {PyDict_Items(obj)}; }
    void delItem(Reference name) {
        if (PyDict_DelItem(obj, name.toPy()) < 0) { throw PyException(); }
    }
    Py_ssize_t length() {
        auto ret = PyDict_Size(obj);
        if (ret == -1) { throw PyException(); }
        return ret;
    }
    bool contains(Reference key) {
        auto ret = PyDict_Contains(obj, key.toPy());
        if (ret == -1) { throw PyException(); }
        return ret;
    }
};

template <class... Args>
Object call(Object (&f)(Reference, Reference), Args&&... args) {
    return f(Tuple{std::forward<Args>(args)...}, Dict{});
}

template <class T>
class ValuePointer {
public:
    ValuePointer(T value) : value_(value) { }
    T &operator*() { return value_; }
    T *operator->() { return &value_; }
private:
    T value_;
};

class IterIterator : std::iterator<std::forward_iterator_tag, Object, ptrdiff_t, ValuePointer<Object>, Object> {
public:
    IterIterator() = default;
    IterIterator(IterIterator const &) = default;
    IterIterator(Iter it, Object current)
    : it_(it)
    , current_(current) { }
    IterIterator& operator++() { current_ = it_.next(); return *this; }
    IterIterator operator++(int) {
        IterIterator t(*this);
        ++*this;
        return t;
    }
    reference operator*() { return current_; }
    pointer operator->() { return pointer(**this); }

    friend bool operator==(IterIterator a, IterIterator b) { return a.current_.toPy() == b.current_.toPy(); }
    friend bool operator!=(IterIterator a, IterIterator b) { return !(a == b); }
    //friend void swap(IterIterator a, IterIterator b) {
    //    std::swap(a.it_, b.it_);
    //    std::swap(a.current_, b.current_);
    //}
private:
    Iter it_;
    Object current_;
};

IterIterator begin(Iter it) { return {it, it.next()}; }
IterIterator end(Iter it) { return {it, nullptr}; }

// NOTE: all the functions below can use execptions
//       to remove all the annoying return value checking
//       like in the callback there should be an exception
//       that indicates that a python exception is on the stack
//       this exception should simply be handled in PY_CATCH

struct symbol_wrapper {
    clingo_symbol_t symbol;
};
using symbol_vector = std::vector<symbol_wrapper>;

template <class T>
void pyToCpp(Reference pyVec, std::vector<T> &vec);

void pyToCpp(Reference pyBool, bool &x) {
    x = pyBool.isTrue();
}

void pyToCpp(Reference pyObj, std::string &x) {
    Object pyStr = pyObj.str();
    auto ret = PyString_AsString(pyStr.toPy());
    if (!ret) { throw PyException(); }
    x.assign(ret);
}

void pyToNum(Reference pyNum, long &x) { x = PyLong_AsLong(pyNum.toPy()); }
void pyToNum(Reference pyNum, unsigned long &x) { x = PyLong_AsUnsignedLong(pyNum.toPy()); }
CLINGO_ATTRIBUTE_UNUSED void pyToNum(Reference pyNum, long long &x) { x = PyLong_AsLongLong(pyNum.toPy()); }
CLINGO_ATTRIBUTE_UNUSED void pyToNum(Reference pyNum, unsigned long long &x) { x = PyLong_AsUnsignedLongLong(pyNum.toPy()); }

template <bool Signed, bool FitsLong> struct NumType;
template <> struct NumType<true, true> { using Type = long; };
template <> struct NumType<false, true> { using Type = unsigned long; };
template <> struct NumType<true, false> { using Type = long long; };
template <> struct NumType<false, false> { using Type = unsigned long long; };

template <class T>
void pyToCpp(Reference pyNum, T &x, typename std::enable_if<std::is_integral<T>::value>::type* = nullptr) {
    typename NumType<std::is_signed<T>::value, (sizeof(T) <= sizeof(long))>::Type y;
    pyToNum(pyNum, y);
    x = static_cast<T>(y);
    if (PyErr_Occurred()) { throw PyException(); }
}

template <class T>
void pyToCpp(Reference pyNum, T &x, typename std::enable_if<std::is_floating_point<T>::value>::type* = nullptr) {
    x = PyFloat_AsDouble(pyNum.toPy());
    if (PyErr_Occurred()) { throw PyException(); }
}

void pyToCpp(Reference obj, symbol_wrapper &val);

template <class T, class U>
void pyToCpp(Reference pyPair, std::pair<T, U> &x) {
    auto it = pyPair.iter();
    Object pyVal = it.next();
    if (!pyVal.valid()) { throw std::runtime_error("pair expected"); }
    pyToCpp(pyVal, x.first);
    pyVal = it.next();
    if (!pyVal.valid()) { throw std::runtime_error("pair expected"); }
    pyToCpp(pyVal, x.second);
    pyVal = it.next();
    if (pyVal.valid()) { throw std::runtime_error("pair expected"); }
}

struct symbolic_literal_t {
    clingo_symbol_t symbol;
    bool positive;
};

void pyToCpp(Reference obj, symbolic_literal_t &val) {
    std::pair<symbol_wrapper &, bool &> y{ reinterpret_cast<symbol_wrapper&>(val.symbol), val.positive };
    pyToCpp(obj, y);
}

void pyToCpp(Reference pyPair, clingo_weighted_literal_t &x) {
    std::pair<clingo_literal_t &, clingo_weight_t &> y{ x.literal, x.weight };
    pyToCpp(pyPair, y);
}

template <class T>
void pyToCpp(Reference pyVec, std::vector<T> &vec) {
    for (auto x : pyVec.iter()) {
        T ret;
        pyToCpp(x, ret);
        vec.emplace_back(std::move(ret));
    }
}

template <class T>
T pyToCpp(Reference py) {
    T ret;
    pyToCpp(py, ret);
    return ret;
}

std::ostream &operator<<(std::ostream &out, Reference o) {
    return out << pyToCpp<std::string>(o.str());
}

struct PrintWrapper {
    Object list;
    char const *pre;
    char const *sep;
    char const *post;
    bool empty;
    friend std::ostream &operator<<(std::ostream &out, PrintWrapper x) {
        auto it = x.list.iter();
        Object o = it.next();
        if (o.valid()) {
            out << x.pre;
            out << o;
            while ((o = it.next()).valid()) { out << x.sep << o; }
            out << x.post;
        }
        else if (x.empty) {
            out << x.pre;
            out << x.post;
        }
        return out;
    }
};

PrintWrapper printList(Reference list, char const *pre, char const *sep, char const *post, bool empty) {
    return {list, pre, sep, post, empty};
}
PrintWrapper printBody(Reference list, char const *pre = " : ") {
    return printList(list, list.empty() ? "" : pre, "; ", ".", true);
}

template <class T>
Object cppRngToPy(T begin, T end);
Object cppToPy(symbol_wrapper val);

template <class T>
Object cppToPy(std::vector<T> const &vals);
template <class T>
Object cppToPy(std::initializer_list<T> l);
template <class T>
Object cppToPy(T const *arr, size_t size);
template <class T, class U>
Object cppToPy(std::pair<T, U> const &pair);
Object cppToPy(char const *n) { return PyString_FromString(n); }
Object cppToPy(bool n) { return PyBool_FromLong(n); }
Object cppToPy(int n) { return PyLong_FromLong(n); }
Object cppToPy(unsigned n) { return PyLong_FromUnsignedLong(n); }
Object cppToPy(long n) { return PyLong_FromLong(n); }
Object cppToPy(unsigned long n) { return PyLong_FromUnsignedLong(n); }
CLINGO_ATTRIBUTE_UNUSED Object cppToPy(long long n) { return PyLong_FromLongLong(n); }
CLINGO_ATTRIBUTE_UNUSED Object cppToPy(unsigned long long n) { return PyLong_FromUnsignedLongLong(n); }

template <class T>
Object cppToPy(T n, typename std::enable_if<std::is_floating_point<T>::value>::type* = nullptr) {
    return PyFloat_FromDouble(n);
}

Object cppToPy(clingo_weighted_literal_t lit) {
    return Tuple(cppToPy(lit.literal), cppToPy(lit.weight));
}

struct PyUnblock {
    PyUnblock() : state(PyEval_SaveThread()) { }
    ~PyUnblock() { PyEval_RestoreThread(state); }
    PyThreadState *state;
};
template <class T>
auto doUnblocked(T f) -> decltype(f()) {
    PyUnblock b; (void)b;
    return f();
}

struct PyBlock {
    PyBlock() : state(PyGILState_Ensure()) { }
    ~PyBlock() { PyGILState_Release(state); }
    PyGILState_STATE state;
};

Object pyExec(char const *str, char const *filename, PyObject *globals, PyObject *locals = Py_None) {
    if (locals == Py_None) { locals = globals; }
    Object x = Py_CompileString(str, filename, Py_file_input);
#if PY_MAJOR_VERSION >= 3
    return PyEval_EvalCode(x.toPy(), globals, locals);
#else
    return PyEval_EvalCode((PyCodeObject*)x.toPy(), globals, locals);
#endif
}

template <class T>
Object doCmp(T const &a, T const &b, int op) {
    switch (op) {
        case Py_LT: { return cppToPy(a <  b); }
        case Py_LE: { return cppToPy(a <= b); }
        case Py_EQ: { return cppToPy(a == b); }
        case Py_NE: { return cppToPy(a != b); }
        case Py_GT: { return cppToPy(a >  b); }
        case Py_GE: { return cppToPy(a >= b); }
    }
    Py_RETURN_FALSE;
}

std::ostream &operator<<(std::ostream &out, clingo_location_t loc) {
    out << loc.begin_file << ":" << loc.begin_line << ":" << loc.begin_column;
    if (strcmp(loc.begin_file, loc.end_file) != 0) {
        out << "-" << loc.end_file << ":" << loc.end_line << ":" << loc.end_column;
    }
    else if (loc.begin_line != loc.end_line) {
        out << "-" << loc.end_line << ":" << loc.end_column;
    }
    else if (loc.begin_column != loc.end_column) {
        out << "-" << loc.end_column;
    }
    return out;
}

std::string errorToString() {
    try {
        Object type, value, traceback;
        PyErr_Fetch(&type.obj, &value.obj, &traceback.obj);
        PyErr_NormalizeException(&type.obj, &value.obj, &traceback.obj);
        Object tbModule  = PyImport_ImportModule("traceback");
        Reference tbDict = PyModule_GetDict(tbModule.toPy());
        Reference tbFE   = PyDict_GetItemString(tbDict.toPy(), "format_exception");
        Object ret       = PyObject_CallFunctionObjArgs(tbFE.toPy(), type.toPy(), value.valid() ? value.toPy() : Py_None, traceback.valid() ? traceback.toPy() : Py_None, nullptr);
        std::ostringstream oss;
        for (auto line : ret.iter()) {
            oss << "  " << line.str();
        }
        PyErr_Clear();
        return oss.str();
    }
    catch (PyException const &) {
        PyErr_Clear();
        return "error during error handling";
    }
}

// translates a clingo api error into a c++ exception
void handle_c_error(bool ret, std::exception_ptr *exc = nullptr) {
    if (!ret) {
        if (exc && *exc) { std::rethrow_exception(*exc); }
        char const *msg = clingo_error_message();
        if (!msg) { msg = "no message"; }
        switch (static_cast<clingo_error>(clingo_error_code())) {
            case clingo_error_runtime:   { throw std::runtime_error(msg); }
            case clingo_error_logic:     { throw std::logic_error(msg); }
            case clingo_error_bad_alloc: { throw std::bad_alloc(); }
            case clingo_error_unknown:   { throw std::runtime_error(msg); }
            case clingo_error_success:   { throw std::runtime_error(msg); }
        }
    }
}

// rethrows the current exception and translates it into a python exception
void handle_cxx_error_(std::ostringstream &ss) {
    clingo_error_t code = clingo_error_unknown;
    try { throw; }
    catch (PyException const &) {
        code = clingo_error_runtime;
        ss << errorToString();
    }
    catch (std::runtime_error const &e) {
        code = clingo_error_runtime;
        ss << e.what();
    }
    catch (std::logic_error const &e) {
        code = clingo_error_logic;
        ss << e.what();
    }
    catch (std::bad_alloc const &e) {
        code = clingo_error_bad_alloc;
        ss << e.what();
    }
    catch (std::exception const &e) {
        ss << e.what();
    }
    catch (...) {
        ss << "no message";
    }
    clingo_set_error(code, ss.str().c_str());
}

void handle_cxx_error(clingo_location loc, char const *msg) {
    try {
        std::ostringstream ss;
        ss << loc << ": error: " << msg << ":\n";
        handle_cxx_error_(ss);
    }
    catch (...) {
        clingo_set_error(clingo_error_bad_alloc, "bad alloc during exception handling");
    }
}
void handle_cxx_error(char const *loc, char const *msg) {
    try {
        std::ostringstream ss;
        ss << loc << ": error: " << msg << ":\n";
        handle_cxx_error_(ss);
    }
    catch (...) {
        clingo_set_error(clingo_error_bad_alloc, "bad alloc during exception handling");
    }
}


namespace PythonDetail {

// macros

#define CHECK_EXPRESSION(E) decltype(static_cast<void>(E))

#define WRAP_FUNCTION(F) \
template <class B, class Enable = void> \
struct Get_##F { \
    static constexpr std::nullptr_t value = nullptr; \
}; \
template <class B> \
struct Get_##F<B, CHECK_EXPRESSION(&B::F)>

#define BEGIN_PROTOCOL(F) \
template <class B, class Enable = void> \
struct Get_##F { \
    static constexpr std::nullptr_t value = nullptr; \
    static constexpr bool has_protocol = false; \
}; \
template <class B> \
struct Get_##F<B, CHECK_EXPRESSION(&B::F)> { \
    static constexpr bool has_protocol = true;

#define NEXT_PROTOCOL(G,F) \
}; \
template <class B, class Enable = void> \
struct Get_##F { \
    static constexpr std::nullptr_t value = nullptr; \
    static constexpr bool has_protocol = Get_##G<B>::has_protocol; \
}; \
template <class B> \
struct Get_##F<B, CHECK_EXPRESSION(&B::F)> { \
    static constexpr bool has_protocol = true;

#define END_PROTOCOL(G, F, T) \
}; \
template <class B, class Enable = void> \
struct Get_##F { \
    static constexpr T* value = nullptr; \
}; \
template <class B> \
struct Get_##F<B, typename std::enable_if<Get_##G<B>::has_protocol>::type> { \
    static T value[]; \
}; \
template <class B> \
T Get_##F<B, typename std::enable_if<Get_##G<B>::has_protocol>::type>::value[] =

// object protocol

WRAP_FUNCTION(tp_dealloc) {
    static void value(PyObject *self) {
        reinterpret_cast<B*>(self)->tp_dealloc();
        B::type.tp_free(self);
    };
};

WRAP_FUNCTION(tp_repr) {
    static PyObject *value(PyObject *self) {
        PY_TRY { return reinterpret_cast<B*>(self)->tp_repr().release(); }
        PY_CATCH(nullptr);
    };
};

WRAP_FUNCTION(tp_new) {
    static PyObject *value(PyTypeObject *type, PyObject *, PyObject *) {
        PY_TRY { return B::tp_new(type).release(); }
        PY_CATCH(nullptr);
    };
};

WRAP_FUNCTION(tp_init) {
    static int value(PyObject *self, PyObject *args, PyObject *kwargs) {
        PY_TRY { reinterpret_cast<B*>(self)->tp_init(args, kwargs); return 0; }
        PY_CATCH(-1);
    };
};

template <class B, class Enable = void>
struct Get_tp_str : Get_tp_repr<B, void> { };

template <class B>
struct Get_tp_str<B, CHECK_EXPRESSION(&B::tp_str)> {
    static PyObject *value(PyObject *self) {
        PY_TRY { return reinterpret_cast<B*>(self)->tp_str().release(); }
        PY_CATCH(nullptr);
    };
};

template <typename D, int P, int S>
struct PyHash {
    Py_hash_t operator()(D x) const { return static_cast<Py_hash_t>(x); }
};

template <typename D>
struct PyHash<D, 4, 8> {
    Py_hash_t operator()(D x) const {
        return static_cast<Py_hash_t>((x >> 32) ^ x);
    }
};

WRAP_FUNCTION(tp_hash) {
    static Py_hash_t value(PyObject *self) {
        PY_TRY { return PyHash<size_t, sizeof(Py_hash_t), sizeof(size_t)>()(reinterpret_cast<B*>(self)->tp_hash()); }
        PY_CATCH(-1);
    };
};

WRAP_FUNCTION(tp_richcompare) {
    static PyObject *value(PyObject *pySelf, PyObject *pyB, int op) {
        PY_TRY {
            auto self = reinterpret_cast<B*>(pySelf);
            Reference b{pyB};
            if (!b.isInstance(self->type)) {
                if      (op == Py_EQ) { Py_RETURN_FALSE; }
                else if (op == Py_NE) { Py_RETURN_TRUE; }
                else {
                    const char *ops = "<";
                    switch (op) {
                        case Py_LT: { ops = "<";  break; }
                        case Py_LE: { ops = "<="; break; }
                        case Py_EQ: { ops = "=="; break; }
                        case Py_NE: { ops = "!="; break; }
                        case Py_GT: { ops = ">";  break; }
                        case Py_GE: { ops = ">="; break; }
                    }
                    return PyErr_Format(PyExc_TypeError, "unorderable types: %s() %s %s()", self->type.tp_name, ops, pyB->ob_type->tp_name);
                }
            }
            return self->tp_richcompare(*reinterpret_cast<B*>(pyB), op).release();
        }
        PY_CATCH(nullptr);
    };
};

WRAP_FUNCTION(tp_iter) {
    static PyObject *value(PyObject *self) {
        PY_TRY { return reinterpret_cast<B*>(self)->tp_iter().release(); }
        PY_CATCH(nullptr);
    };
};

WRAP_FUNCTION(tp_getattro) {
    static PyObject *value(PyObject *self, PyObject *name) {
        PY_TRY { return reinterpret_cast<B*>(self)->tp_getattro(Reference{name}).release(); }
        PY_CATCH(nullptr);
    };
};

WRAP_FUNCTION(tp_setattro) {
    static int value(PyObject *self, PyObject *name, PyObject *value) {
        PY_TRY { return (reinterpret_cast<B*>(self)->tp_setattro(Reference{name}, Reference{value}), 0); }
        PY_CATCH(-1);
    };
};

WRAP_FUNCTION(tp_iternext) {
    static PyObject *value(PyObject *self) {
        PY_TRY { return reinterpret_cast<B*>(self)->tp_iternext().release(); }
        PY_CATCH(nullptr);
    };
};

// mapping protocol

BEGIN_PROTOCOL(mp_length)
    static Py_ssize_t value(PyObject *self) {
        PY_TRY { return reinterpret_cast<B*>(self)->mp_length(); }
        PY_CATCH(-1);
    }
NEXT_PROTOCOL(mp_length, mp_subscript)
    static PyObject *value(PyObject *self, PyObject *name) {
        PY_TRY { return reinterpret_cast<B*>(self)->mp_subscript(Reference{name}).release(); }
        PY_CATCH(nullptr);
    }
NEXT_PROTOCOL(mp_subscript, mp_ass_subscript)
    static int value(PyObject *self, PyObject *name, PyObject *value) {
        PY_TRY { return (reinterpret_cast<B*>(self)->mp_ass_subscript(Reference{name}, Reference{value}), 0); }
        PY_CATCH(-1);
    }
END_PROTOCOL(mp_ass_subscript, tp_as_mapping, PyMappingMethods) {{
    Get_mp_length<B>::value,
    Get_mp_subscript<B>::value,
    Get_mp_ass_subscript<B>::value,
}};

// sequence protocol

BEGIN_PROTOCOL(sq_length)
    static Py_ssize_t value(PyObject *self) {
        PY_TRY { return reinterpret_cast<B*>(self)->sq_length(); }
        PY_CATCH(-1);
    };
NEXT_PROTOCOL(sq_length, sq_concat)
    static PyObject *value(PyObject *self, PyObject *other) {
        PY_TRY { return reinterpret_cast<B*>(self)->sq_concat(Reference{other}).release(); }
        PY_CATCH(nullptr);
    };
NEXT_PROTOCOL(sq_concat, sq_repeat)
    static PyObject *value(PyObject *self, Py_ssize_t count) {
        PY_TRY { return reinterpret_cast<B*>(self)->sq_repeat(count).release(); }
        PY_CATCH(nullptr);
    };
NEXT_PROTOCOL(sq_repeat, sq_item)
    static PyObject *value(PyObject *self, Py_ssize_t index) {
        PY_TRY { return reinterpret_cast<B*>(self)->sq_item(index).release(); }
        PY_CATCH(nullptr);
    };
NEXT_PROTOCOL(sq_item, sq_slice)
    static PyObject *value(PyObject *self, Py_ssize_t left, Py_ssize_t right) {
        PY_TRY { return reinterpret_cast<B*>(self)->sq_slice(left, right).release(); }
        PY_CATCH(nullptr);
    };
NEXT_PROTOCOL(sq_slice, sq_ass_item)
    static int value(PyObject *self, Py_ssize_t index, PyObject *value) {
        PY_TRY { return (reinterpret_cast<B*>(self)->sq_ass_item(index, Reference{value}), 0); }
        PY_CATCH(-1);
    };
NEXT_PROTOCOL(sq_ass_item, sq_ass_slice)
    static int value(PyObject *self, Py_ssize_t left, Py_ssize_t right, PyObject *value) {
        PY_TRY { return (reinterpret_cast<B*>(self)->sq_ass_slice(left, right, Reference{value}), 0); }
        PY_CATCH(-1);
    };
NEXT_PROTOCOL(sq_ass_slice, sq_contains)
    static int value(PyObject *self, PyObject *value) {
        PY_TRY { return reinterpret_cast<B*>(self)->sq_contains(Reference{value}); }
        PY_CATCH(-1);
    };
NEXT_PROTOCOL(sq_contains, sq_inplace_concat)
    static PyObject *value(PyObject *self, PyObject *other) {
        PY_TRY { return reinterpret_cast<B*>(self)->sq_inplace_concat(Reference{other}); Py_XINCREF(self); return self; }
        PY_CATCH(nullptr);
    };
NEXT_PROTOCOL(sq_inplace_concat, sq_inplace_repeat)
    static PyObject *value(PyObject *self, Py_ssize_t count) {
        PY_TRY { reinterpret_cast<B*>(self)->sq_inplace_repeat(count); Py_XINCREF(self); return self; }
        PY_CATCH(nullptr);
    };
END_PROTOCOL(sq_inplace_repeat, tp_as_sequence, PySequenceMethods) {{
    Get_sq_length<B>::value,
    Get_sq_concat<B>::value,
    Get_sq_repeat<B>::value,
    Get_sq_item<B>::value,
    Get_sq_slice<B>::value,
    Get_sq_ass_item<B>::value,
    Get_sq_ass_slice<B>::value,
    Get_sq_contains<B>::value,
    Get_sq_inplace_concat<B>::value,
    Get_sq_inplace_repeat<B>::value,
}};

} // namespace PythonDetail

template <class T>
struct ObjectBase : ObjectProtocoll<T> {
    PyObject_HEAD
    static PyTypeObject type;

    static constexpr PyGetSetDef *tp_getset = nullptr;
    static PyMethodDef tp_methods[];

    static bool initType(Reference module) {
        if (PyType_Ready(&type) < 0) { return false; }
        Py_INCREF(&type);
        if (PyModule_AddObject(module.toPy(), T::tp_type, (PyObject*)&type) < 0) { return false; }
        return true;
    }

    static SharedObject<T> new_() {
        return new_(&type);
    }

    static SharedObject<T> new_(PyTypeObject *type) {
        T *self;
        self = reinterpret_cast<T*>(type->tp_alloc(type, 0));
        if (!self) { throw PyException(); }
        return self;
    }
    PyObject *toPy() const { return reinterpret_cast<PyObject*>(const_cast<ObjectBase*>(this)); }

protected:
    template <Object (T::*f)()>
    static getter to_getter() { return to_getter_<f>; }
    template <void (T::*f)(Reference)>
    static setter to_setter() { return to_setter_<f>; }
    template <Object (T::*f)()>
    static PyCFunction to_function() { return to_function_<Object, f>; }
    template <Reference (T::*f)()>
    static PyCFunction to_function() { return to_function_<Reference, f>; }
    template <Object (T::*f)(Reference)>
    static PyCFunction to_function() { return to_function_<Object, f>; }
    template <Object (T::*f)(Reference, Reference)>
    static PyCFunction to_function() {
        auto x = to_function_<Object, f>;
        return reinterpret_cast<PyCFunction>(x);
    }

private:
    template <Object (T::*f)()>
    static PyObject *to_getter_(PyObject *o, void *) {
        PY_TRY { return (reinterpret_cast<T*>(o)->*f)().release(); }
        PY_CATCH(nullptr);
    }
    template <void (T::*f)(Reference)>
    static int to_setter_(PyObject *self, PyObject *value, void *) {
        PY_TRY { return ((reinterpret_cast<T*>(self)->*f)(Reference{value}), 0); }
        PY_CATCH(-1);
    }
    template <class R, R (T::*f)()>
    static PyObject *to_function_(PyObject *self, PyObject *) {
        PY_TRY { return (reinterpret_cast<T*>(self)->*f)().release(); }
        PY_CATCH(nullptr);
    }
    template <class R, R (T::*f)(Reference)>
    static PyObject *to_function_(PyObject *self, PyObject *params) {
        PY_TRY { return (reinterpret_cast<T*>(self)->*f)(params).release(); }
        PY_CATCH(nullptr);
    }
    template <class R, R (T::*f)(Reference, Reference)>
    static PyObject *to_function_(PyObject *self, PyObject *params, PyObject *keywords) {
        PY_TRY { return (reinterpret_cast<T*>(self)->*f)(params, keywords).release(); }
        PY_CATCH(nullptr);
    }
};

template <class T>
PyMethodDef ObjectBase<T>::tp_methods[] = {{nullptr, nullptr, 0, nullptr}};

template <class T>
PyTypeObject ObjectBase<T>::type = {
    PyVarObject_HEAD_INIT(nullptr, 0)
    T::tp_name,                                 // tp_name
    sizeof(T),                                  // tp_basicsize
    0,                                          // tp_itemsize
    PythonDetail::Get_tp_dealloc<T>::value,     // tp_dealloc
    nullptr,                                    // tp_print
    nullptr,                                    // tp_getattr
    nullptr,                                    // tp_setattr
    nullptr,                                    // tp_compare
    PythonDetail::Get_tp_repr<T>::value,        // tp_repr
    nullptr,                                    // tp_as_number
    PythonDetail::Get_tp_as_sequence<T>::value, // tp_as_sequence
    PythonDetail::Get_tp_as_mapping<T>::value,  // tp_as_mapping
    PythonDetail::Get_tp_hash<T>::value,        // tp_hash
    nullptr,                                    // tp_call
    PythonDetail::Get_tp_str<T>::value,         // tp_str
    PythonDetail::Get_tp_getattro<T>::value,    // tp_getattro
    PythonDetail::Get_tp_setattro<T>::value,    // tp_setattro
    nullptr,                                    // tp_as_buffer
    Py_TPFLAGS_DEFAULT | Py_TPFLAGS_BASETYPE,   // tp_flags
    T::tp_doc,                                  // tp_doc
    nullptr,                                    // tp_traverse
    nullptr,                                    // tp_clear
    PythonDetail::Get_tp_richcompare<T>::value, // tp_richcompare
    0,                                          // tp_weaklistoffset
    PythonDetail::Get_tp_iter<T>::value,        // tp_iter
    PythonDetail::Get_tp_iternext<T>::value,    // tp_iternext
    T::tp_methods,                              // tp_methods
    nullptr,                                    // tp_members
    T::tp_getset,                               // tp_getset
    nullptr,                                    // tp_base
    nullptr,                                    // tp_dict
    nullptr,                                    // tp_descr_get
    nullptr,                                    // tp_descr_set
    0,                                          // tp_dictoffset
    PythonDetail::Get_tp_init<T>::value,        // tp_init
    nullptr,                                    // tp_alloc
    PythonDetail::Get_tp_new<T>::value,         // tp_new
    nullptr,                                    // tp_free
    nullptr,                                    // tp_is_gc
    nullptr,                                    // tp_bases
    nullptr,                                    // tp_mro
    nullptr,                                    // tp_cache
    nullptr,                                    // tp_subclasses
    nullptr,                                    // tp_weaklist
    nullptr,                                    // tp_del
#ifdef Py_TPFLAGS_HAVE_VERSION_TAG
    0,                                          // tp_version_tag
#endif
#ifdef Py_TPFLAGS_HAVE_FINALIZE
    nullptr,                                    // tp_finalize
#endif
#ifdef COUNT_ALLOCS
    0,                                          // tp_allocs
    0,                                          // tp_frees
    0,                                          // tp_maxalloc
    nullptr,                                    // tp_prev
    nullptr,                                    // tp_next
#endif
};

template <class T>
struct EnumType : ObjectBase<T> {
    unsigned offset;

    static bool initType(Reference module) {
        return ObjectBase<T>::initType(module) && addAttr() >= 0;
    }
    static PyObject *new_(unsigned offset) {
        EnumType *self;
        self = reinterpret_cast<EnumType*>(ObjectBase<T>::type.tp_alloc(&ObjectBase<T>::type, 0));
        if (!self) { return nullptr; }
        self->offset = offset;
        return reinterpret_cast<PyObject*>(self);
    }

    Object tp_repr() {
        return PyString_FromString(T::strings[offset]);
    }

    template <class U>
    static Object getAttr(U ret) {
        for (unsigned i = 0; i < sizeof(T::values) / sizeof(*T::values); ++i) {
            if (T::values[i] == ret) {
                PyObject *res = PyDict_GetItemString(ObjectBase<T>::type.tp_dict, T::strings[i]);
                Py_XINCREF(res);
                return res;
            }
        }
        return PyErr_Format(PyExc_RuntimeError, "should not happen");
    }
    static int addAttr() {
        for (unsigned i = 0; i < sizeof(T::values) / sizeof(*T::values); ++i) {
            Object elem(new_(i));
            if (!elem.valid()) { return -1; }
            if (PyDict_SetItemString(ObjectBase<T>::type.tp_dict, T::strings[i], elem.toPy()) < 0) { return -1; }
        }
        return 0;
    }

    size_t tp_hash() {
        return static_cast<size_t>(offset);
    }

    Object tp_richcompare(EnumType b, int op) {
        return doCmp(offset, b.offset, op);
    }
};
template <class T>
auto enumValue(Reference self) -> decltype(std::declval<T*>()->values[0]) {
    if (!self.isInstance(T::type)) {
        throw std::runtime_error("not an enumeration object");
    }
    auto *p = reinterpret_cast<T*>(self.toPy());
    return p->values[p->offset];
}


// }}}1

// {{{1 wrap TheoryTerm

struct TheoryTermType : EnumType<TheoryTermType> {
    static constexpr char const *tp_type = "TheoryTermType";
    static constexpr char const *tp_name = "clingo.TheoryTermType";
    static constexpr char const *tp_doc =
R"(Enumeration of the different types of theory terms.

TheoryTermType objects cannot be constructed from python. Instead the
following preconstructed objects are available:

TheoryTermType.Function -- a function theory term
TheoryTermType.Number   -- a numeric theory term
TheoryTermType.Symbol   -- a symbolic theory term
TheoryTermType.List     -- a list theory term
TheoryTermType.Tuple    -- a tuple theory term
TheoryTermType.Set      -- a set theory term)";

    static constexpr clingo_theory_term_type const values[] = {
        clingo_theory_term_type_function,
        clingo_theory_term_type_number,
        clingo_theory_term_type_symbol,
        clingo_theory_term_type_list,
        clingo_theory_term_type_tuple,
        clingo_theory_term_type_set
    };
    static constexpr const char * const strings[] = {
        "Function",
        "Number",
        "Symbol",
        "List",
        "Tuple",
        "Set"
    };
};

constexpr clingo_theory_term_type const TheoryTermType::values[];
constexpr const char * const TheoryTermType::strings[];

struct TheoryTerm : ObjectBase<TheoryTerm> {
    clingo_theory_atoms_t *atoms;
    clingo_id_t value;
    static PyGetSetDef tp_getset[];
    static constexpr char const *tp_type = "TheoryTerm";
    static constexpr char const *tp_name = "clingo.TheoryTerm";
    static constexpr char const *tp_doc =
R"(TheoryTerm objects represent theory terms.

This are read-only objects, which can be obtained from theory atoms and
elements.)";

    static Object construct(clingo_theory_atoms_t *atoms, clingo_id_t value) {
        auto self = new_();
        self->value = value;
        self->atoms = atoms;
        return self;
    }
    Object name() {
        char const *ret;
        handle_c_error(clingo_theory_atoms_term_name(atoms, value, &ret));
        return cppToPy(ret);
    }
    Object number() {
        int ret;
        handle_c_error(clingo_theory_atoms_term_number(atoms, value, &ret));
        return cppToPy(ret);
    }
    Object args() {
        clingo_id_t const *args;
        size_t size;
        handle_c_error(clingo_theory_atoms_term_arguments(atoms, value, &args, &size));
        List list;
        for (size_t i = 0; i < size; ++i, ++args) {
            list.append(construct(atoms, *args));
        }
        return list;
    }
    Object tp_repr() {
        std::vector<char> ret;
        size_t size;
        handle_c_error(clingo_theory_atoms_term_to_string_size(atoms, value, &size));
        ret.resize(size);
        handle_c_error(clingo_theory_atoms_term_to_string(atoms, value, ret.data(), size));
        return cppToPy(ret.data());
    }
    Object termType() {
        clingo_theory_term_type_t ret;
        handle_c_error(clingo_theory_atoms_term_type(atoms, value, &ret));
        return TheoryTermType::getAttr(ret);
    }
    size_t tp_hash() {
        return value;
    }
    Object tp_richcompare(TheoryTerm &b, int op) {
        return doCmp(value, b.value, op);
    }
};

PyGetSetDef TheoryTerm::tp_getset[] = {
    {(char *)"type", to_getter<&TheoryTerm::termType>(), nullptr, (char *)R"(type -> TheoryTermType

The type of the theory term.)", nullptr},
    {(char *)"name", to_getter<&TheoryTerm::name>(), nullptr, (char *)R"(name -> str

The name of the TheoryTerm\n(for symbols and functions).)", nullptr},
    {(char *)"arguments", to_getter<&TheoryTerm::args>(), nullptr, (char *)R"(arguments -> [Symbol]

The arguments of the TheoryTerm (for functions, tuples, list, and sets).)", nullptr},
    {(char *)"number", to_getter<&TheoryTerm::number>(), nullptr, (char *)R"(number -> integer

The numeric representation of the TheoryTerm (for numbers).)", nullptr},
    {nullptr, nullptr, nullptr, nullptr, nullptr}
};

// {{{1 wrap TheoryElement

struct TheoryElement : ObjectBase<TheoryElement> {
    clingo_theory_atoms_t *atoms;
    clingo_id_t value;
    static constexpr char const *tp_type = "TheoryElement";
    static constexpr char const *tp_name = "clingo.TheoryElement";
    static constexpr char const *tp_doc =
R"(TheoryElement objects represent theory elements which consist of a tuple of
terms and a set of literals.)";
    static PyGetSetDef tp_getset[];
    static Object construct(clingo_theory_atoms *atoms, clingo_id_t value) {
        auto self = new_();
        self->value = value;
        self->atoms = atoms;
        return self;
    }
    Object terms() {
        clingo_id_t const *ret;
        size_t size;
        handle_c_error(clingo_theory_atoms_element_tuple(atoms, value, &ret, &size));
        List list;
        for (size_t i = 0; i < size; ++i, ++ret) {
            list.append(TheoryTerm::construct(atoms, *ret));
        }
        return list;
    }
    Object condition() {
        clingo_literal_t const *ret;
        size_t size;
        handle_c_error(clingo_theory_atoms_element_condition(atoms, value, &ret, &size));
        List list;
        for (size_t i = 0; i < size; ++i, ++ret) {
            list.append(cppToPy(*ret));
        }
        return list;
    }
    Object condition_id() {
        clingo_literal_t ret;
        handle_c_error(clingo_theory_atoms_element_condition_id(atoms, value, &ret));
        return cppToPy(ret);
    }
    Object tp_repr() {
        std::vector<char> ret;
        size_t size;
        handle_c_error(clingo_theory_atoms_element_to_string_size(atoms, value, &size));
        ret.resize(size);
        handle_c_error(clingo_theory_atoms_element_to_string(atoms, value, ret.data(), size));
        return cppToPy(ret.data());
    }
    size_t tp_hash() {
        return value;
    }
    Object tp_richcompare(TheoryElement &b, int op) {
        return doCmp(value, b.value, op);
    }
};

PyGetSetDef TheoryElement::tp_getset[] = {
    {(char *)"terms", to_getter<&TheoryElement::terms>(), nullptr, (char *)R"(terms -> [TheoryTerm]

The tuple of the element.)", nullptr},
    {(char *)"condition", to_getter<&TheoryElement::condition>(), nullptr, (char *)R"(condition -> [TheoryTerm]

The condition of the element.)", nullptr},
    {(char *)"condition_id", to_getter<&TheoryElement::condition_id>(), nullptr, (char *)R"(condition_id -> int

Each condition has an id. This id can be passed to PropagateInit.solver_literal
to obtain a solver literal equivalent to the condition.)", nullptr},
    {nullptr, nullptr, nullptr, nullptr, nullptr}
};

// {{{1 wrap TheoryAtom

struct TheoryAtom : ObjectBase<TheoryAtom> {
    clingo_theory_atoms_t *atoms;
    clingo_id_t value;
    static PyGetSetDef tp_getset[];
    static constexpr char const *tp_type = "TheoryAtom";
    static constexpr char const *tp_name = "clingo.TheoryAtom";
    static constexpr char const *tp_doc = R"(TheoryAtom objects represent theory atoms.)";
    static Object construct(clingo_theory_atoms_t *atoms, clingo_id_t value) {
        auto self = new_();
        self->value = value;
        self->atoms = atoms;
        return self;
    }
    Object elements() {
        clingo_id_t const *ret;
        size_t size;
        handle_c_error(clingo_theory_atoms_atom_elements(atoms, value, &ret, &size));
        List list;
        for (size_t i = 0; i < size; ++i, ++ret) {
            list.append(TheoryElement::construct(atoms, *ret));
        }
        return list;
    }
    Object term() {
        clingo_id_t ret;
        handle_c_error(clingo_theory_atoms_atom_term(atoms, value, &ret));
        return TheoryTerm::construct(atoms, ret);
    }
    Object literal() {
        clingo_literal_t ret;
        handle_c_error(clingo_theory_atoms_atom_literal(atoms, value, &ret));
        return cppToPy(ret);
    }
    Object guard() {
        bool hasGuard;
        handle_c_error(clingo_theory_atoms_atom_has_guard(atoms, value, &hasGuard));
        if (!hasGuard) { return None(); }
        char const *conn;
        clingo_id_t term;
        handle_c_error(clingo_theory_atoms_atom_guard(atoms, value, &conn, &term));
        return Tuple(cppToPy(conn), TheoryTerm::construct(atoms, term));
    }
    Object tp_repr() {
        std::vector<char> ret;
        size_t size;
        handle_c_error(clingo_theory_atoms_atom_to_string_size(atoms, value, &size));
        ret.resize(size);
        handle_c_error(clingo_theory_atoms_atom_to_string(atoms, value, ret.data(), size));
        return cppToPy(ret.data());
    }
    size_t tp_hash() {
        return value;
    }
    Object tp_richcompare(TheoryAtom &b, int op) {
        return doCmp(value, b.value, op);
    }
};

PyGetSetDef TheoryAtom::tp_getset[] = {
    {(char *)"elements", to_getter<&TheoryAtom::elements>(), nullptr, (char *)R"(elements -> [TheoryElement]

The theory elements of the theory atom.)", nullptr},
    {(char *)"term", to_getter<&TheoryAtom::term>(), nullptr, (char *)R"(term -> TheoryTerm

The term of the theory atom.)", nullptr},
    {(char *)"guard", to_getter<&TheoryAtom::guard>(), nullptr, (char *)R"(guard -> (str, TheoryTerm)

The guard of the theory atom or None if the atom has no guard.)", nullptr},
    {(char *)"literal", to_getter<&TheoryAtom::literal>(), nullptr, (char *)R"(literal -> int

The program literal associated with the theory atom.)", nullptr},
    {nullptr, nullptr, nullptr, nullptr, nullptr}
};

// {{{1 wrap TheoryAtomIter

struct TheoryAtomIter : ObjectBase<TheoryAtomIter> {
    clingo_theory_atoms_t *atoms;
    clingo_id_t offset;
    static PyMethodDef tp_methods[];

    static constexpr char const *tp_type = "TheoryAtomIter";
    static constexpr char const *tp_name = "clingo.TheoryAtomIter";
    static constexpr char const *tp_doc =
R"(Object to iterate over all theory atoms.)";
    static Object construct(clingo_theory_atoms_t *atoms, clingo_id_t offset) {
        auto self = new_();
        self->atoms = atoms;
        self->offset = offset;
        return self;
    }
    Reference tp_iter() { return *this; }
    Object get() { return TheoryAtom::construct(atoms, offset); }
    Py_ssize_t sq_length() {
        size_t size;
        handle_c_error(clingo_theory_atoms_size(atoms, &size));
        return size;
    }
    Object sq_item(Py_ssize_t index) {
        if (index < 0 || index >= sq_length()) {
            PyErr_Format(PyExc_IndexError, "invalid index");
            return nullptr;
        }
        return TheoryAtom::construct(atoms, index);
    }
    Object tp_iternext() {
        size_t size;
        handle_c_error(clingo_theory_atoms_size(atoms, &size));
        if (offset < size) {
            Object next = get();
            ++offset;
            return next;
        } else {
            PyErr_SetNone(PyExc_StopIteration);
            return nullptr;
        }
    }
};

PyMethodDef TheoryAtomIter::tp_methods[] = {
    {"get", to_function<&TheoryAtomIter::get>(), METH_NOARGS,
R"(get(self) -> TheoryAtom)"},
    {nullptr, nullptr, 0, nullptr}
};

// {{{1 wrap Symbol

struct SymbolType : EnumType<SymbolType> {
    static constexpr char const *tp_type = "SymbolType";
    static constexpr char const *tp_name = "clingo.SymbolType";
    static constexpr char const *tp_doc =
R"(Enumeration of the different types of symbols.

SymbolType objects cannot be constructed from python. Instead the following
preconstructed objects are available:

SymbolType.Number   -- a numeric symbol - e.g., 1
SymbolType.String   -- a string symbol - e.g., "a"
SymbolType.Function -- a numeric symbol - e.g., c, (1, "a"), or f(1,"a")
SymbolType.Infimum  -- the #inf symbol
SymbolType.Supremum -- the #sup symbol)";

    static constexpr enum clingo_symbol_type const values[] = {
        clingo_symbol_type_number,
        clingo_symbol_type_string,
        clingo_symbol_type_function,
        clingo_symbol_type_infimum,
        clingo_symbol_type_supremum
    };
    static constexpr const char * const strings[] = { "Number", "String", "Function", "Infimum", "Supremum" };
};

constexpr enum clingo_symbol_type const SymbolType::values[];
constexpr const char * const SymbolType::strings[];

struct Symbol : ObjectBase<Symbol> {
    clingo_symbol_t val;
    static PyObject *inf;
    static PyObject *sup;
    static PyGetSetDef tp_getset[];
    static constexpr char const *tp_type = "Symbol";
    static constexpr char const *tp_name = "clingo.Symbol";
    static constexpr char const *tp_doc =
R"(Represents a gringo symbol.

This includes numbers, strings, functions (including constants with
len(arguments) == 0 and tuples with len(name) == 0), #inf and #sup.  Symbol
objects are ordered like in gringo and their string representation corresponds
to their gringo representation.

Note that this class does not have a constructor. Instead there are the
functions Number(), String(), and Function() to construct symbol objects or the
preconstructed symbols Infimum and Supremum.)";

    static bool initType(Reference module) {
        if (!ObjectBase<Symbol>::initType(module)) { return false; }
        inf = type.tp_alloc(&type, 0);
        if (!inf) { return false; }
        clingo_symbol_create_infimum(&reinterpret_cast<Symbol*>(inf)->val);
        if (PyModule_AddObject(module.toPy(), "Infimum", inf) < 0) { return false; }
        sup = type.tp_alloc(&type, 0);
        clingo_symbol_create_supremum(&reinterpret_cast<Symbol*>(sup)->val);
        if (!sup) { return false; }
        if (PyModule_AddObject(module.toPy(), "Supremum", sup) < 0) { return false; }
        return true;
    }

    static Object construct(clingo_symbol_t value) {
        auto type = clingo_symbol_type(value);
        if (type == clingo_symbol_type_infimum) {
            Py_INCREF(inf);
            return inf;
        }
        else if (type == clingo_symbol_type_supremum) {
            Py_INCREF(sup);
            return sup;
        }
        else {
            auto self = new_();
            self->val = value;
            return self;
        }
    }

    static Object construct(char const *name, Reference params, Reference pyPos) {
        auto sign = !pyToCpp<bool>(pyPos);
        if (strcmp(name, "") == 0 && sign) {
            PyErr_SetString(PyExc_RuntimeError, "tuples must not have signs");
            throw PyException();
        }
        clingo_symbol_t ret;
        if (!params.none()) {
            std::vector<symbol_wrapper> syms;
            pyToCpp(params, syms);
            handle_c_error(clingo_symbol_create_function(name, reinterpret_cast<clingo_symbol_t*>(syms.data()), syms.size(), !sign, &ret));
        }
        else {
            handle_c_error(clingo_symbol_create_id(name, !sign, &ret));
        }
        return construct(ret);
    }
    static Object new_function(Reference args, Reference kwds) {
        static char const *kwlist[] = {"name", "arguments", "positive", nullptr};
        char const *name;
        Reference pyPos = Py_True;
        Reference params = Py_None;
        ParseTupleAndKeywords(args, kwds, "s|OO", kwlist, name, params, pyPos);
        return construct(name, params, pyPos);
    }
    static Object new_tuple(Reference arg) {
        return construct("", arg, Py_True);
    }
    static Object new_number(Reference arg) {
        auto num = pyToCpp<int>(arg);
        clingo_symbol_t ret;
        clingo_symbol_create_number(num, &ret);
        return construct(ret);
    }
    static Object new_string(Reference arg) {
        auto str = pyToCpp<std::string>(arg);
        clingo_symbol_t ret;
        handle_c_error(clingo_symbol_create_string(str.c_str(), &ret));
        return construct(ret);
    }
    Object name() {
        if (clingo_symbol_type(val) == clingo_symbol_type_function) {
            char const *ret;
            handle_c_error(clingo_symbol_name(val, &ret));
            return cppToPy(ret);
        }
        else { return None(); }
    }

    Object string() {
        if (clingo_symbol_type(val) == clingo_symbol_type_string) {
            char const *ret;
            handle_c_error(clingo_symbol_string(val, &ret));
            return cppToPy(ret);
        }
        else { return None(); }
    }

    Object negative() {
        if (clingo_symbol_type(val) == clingo_symbol_type_function) {
            bool ret;
            handle_c_error(clingo_symbol_is_negative(val, &ret));
            return cppToPy(ret);
        }
        else { return None(); }
    }

    Object positive() {
        if (clingo_symbol_type(val) == clingo_symbol_type_function) {
            bool ret;
            handle_c_error(clingo_symbol_is_negative(val, &ret));
            return cppToPy(!ret);
        }
        else { return None(); }
    }

    Object num() {
        if (clingo_symbol_type(val) == clingo_symbol_type_number) {
            int ret;
            handle_c_error(clingo_symbol_number(val, &ret));
            return cppToPy(ret);
        }
        else { return None(); }
    }

    Object args() {
        if (clingo_symbol_type(val) == clingo_symbol_type_function) {
            clingo_symbol_t const *ret;
            size_t size;
            handle_c_error(clingo_symbol_arguments(val, &ret, &size));
            return cppRngToPy(reinterpret_cast<symbol_wrapper const*>(ret), reinterpret_cast<symbol_wrapper const*>(ret) + size);
        }
        else { return None(); }
    }

    Object type_() {
        return SymbolType::getAttr(clingo_symbol_type(val));
    }

    Object tp_repr() {
        std::vector<char> ret;
        size_t size;
        handle_c_error(clingo_symbol_to_string_size(val, &size));
        ret.resize(size);
        handle_c_error(clingo_symbol_to_string(val, ret.data(), size));
        return cppToPy(ret.data());
    }

    size_t tp_hash() {
        return clingo_symbol_hash(val);
    }

    Object tp_richcompare(Symbol &b, int op) {
        switch (op) {
            case Py_LT: { return cppToPy( clingo_symbol_is_less_than(val, b.val)); }
            case Py_LE: { return cppToPy(!clingo_symbol_is_less_than(b.val, val)); }
            case Py_EQ: { return cppToPy( clingo_symbol_is_equal_to (val, b.val)); }
            case Py_NE: { return cppToPy(!clingo_symbol_is_equal_to (val, b.val)); }
            case Py_GT: { return cppToPy( clingo_symbol_is_less_than(b.val, val)); }
            case Py_GE: { return cppToPy(!clingo_symbol_is_less_than(val, b.val)); }
        }
        return None();
    }
};

PyGetSetDef Symbol::tp_getset[] = {
    {(char *)"name", to_getter<&Symbol::name>(), nullptr, (char *)"The name of a function.", nullptr},
    {(char *)"string", to_getter<&Symbol::string>(), nullptr, (char *)"The value of a string.", nullptr},
    {(char *)"number", to_getter<&Symbol::num>(), nullptr, (char *)"The value of a number.", nullptr},
    {(char *)"arguments", to_getter<&Symbol::args>(), nullptr, (char *)"The arguments of a function.", nullptr},
    {(char *)"negative", to_getter<&Symbol::negative>(), nullptr, (char *)"The sign of a function.", nullptr},
    {(char *)"positive", to_getter<&Symbol::positive>(), nullptr, (char *)"The sign of a function.", nullptr},
    {(char *)"type", to_getter<&Symbol::type_>(), nullptr, (char *)"The type of the symbol.", nullptr},
    {nullptr, nullptr, nullptr, nullptr, nullptr}
};

PyObject *Symbol::inf = nullptr;
PyObject *Symbol::sup = nullptr;

// {{{1 wrap SolveResult

struct SolveResult : ObjectBase<SolveResult> {
    clingo_solve_result_bitset_t result;
    static PyGetSetDef tp_getset[];
    static constexpr char const *tp_type = "SolveResult";
    static constexpr char const *tp_name = "clingo.SolveResult";
    static constexpr char const *tp_doc =
R"(Captures the result of a solve call.

SolveResult objects cannot be constructed from python. Instead they
are returned by the solve methods of the Control object.)";
    static Object construct(clingo_solve_result_bitset_t result) {
        auto self = new_();
        self->result = result;
        return self;
    }
    Object satisfiable() {
        if (result & clingo_solve_result_satisfiable) { Py_RETURN_TRUE; }
        if (result & clingo_solve_result_unsatisfiable) { Py_RETURN_FALSE; }
        Py_RETURN_NONE;
    }
    Object unsatisfiable() {
        if (result & clingo_solve_result_satisfiable) { Py_RETURN_FALSE; }
        if (result & clingo_solve_result_unsatisfiable) { Py_RETURN_TRUE; }
        Py_RETURN_NONE;
    }
    Object unknown() {
        if (result & clingo_solve_result_satisfiable) { Py_RETURN_FALSE; }
        if (result & clingo_solve_result_unsatisfiable) { Py_RETURN_FALSE; }
        Py_RETURN_TRUE;
    }
    Object exhausted() {
        return cppToPy(static_cast<bool>(result & clingo_solve_result_exhausted)).release();
    }
    Object interrupted() {
        return cppToPy(static_cast<bool>(result & clingo_solve_result_interrupted)).release();
    }
    Object tp_repr() {
        if (result & clingo_solve_result_satisfiable) { return cppToPy("SAT"); }
        if (result & clingo_solve_result_unsatisfiable) { return cppToPy("UNSAT"); }
        return PyString_FromString("UNKNOWN");
    }
};

PyGetSetDef SolveResult::tp_getset[] = {
    {(char *)"satisfiable", to_getter<&SolveResult::satisfiable>(), nullptr,
(char *)R"(True if the problem is satisfiable, False if the problem is
unsatisfiable, or None if the satisfiablity is not known.)", nullptr},
    {(char *)"unsatisfiable", to_getter<&SolveResult::unsatisfiable>(), nullptr,
(char *)R"(True if the problem is unsatisfiable, False if the problem is
satisfiable, or None if the satisfiablity is not known.

This is equivalent to None if satisfiable is None else not satisfiable.)", nullptr},
    {(char *)"unknown", to_getter<&SolveResult::unknown>(), nullptr,
(char *)R"(True if the satisfiablity is not known.

This is equivalent to satisfiable is None.)", nullptr},
    {(char *)"exhausted", to_getter<&SolveResult::exhausted>(), nullptr,
(char *)R"(True if the search space was exhausted.)", nullptr},
    {(char *)"interrupted", to_getter<&SolveResult::interrupted>(), nullptr,
(char *)R"(True if the search was interrupted.)", nullptr},
    {nullptr, nullptr, nullptr, nullptr, nullptr}
};

// {{{1 wrap Statistics

Object getStatistics(clingo_statistics_t *stats, uint64_t key) {
    clingo_statistics_type_t type;
    handle_c_error(clingo_statistics_type(stats, key, &type));
    switch (type) {
        case clingo_statistics_type_value: {
            double val;
            handle_c_error(clingo_statistics_value_get(stats, key, &val));
            return cppToPy(val);
        }
        case clingo_statistics_type_array: {
            size_t e;
            handle_c_error(clingo_statistics_array_size(stats, key, &e));
            List list;
            for (size_t i = 0; i != e; ++i) {
                uint64_t subkey;
                handle_c_error(clingo_statistics_array_at(stats, key, i, &subkey));
                list.append(getStatistics(stats, subkey));
            }
            return list;
        }
        case clingo_statistics_type_map: {
            size_t e;
            handle_c_error(clingo_statistics_map_size(stats, key, &e));
            Dict dict;
            for (size_t i = 0; i != e; ++i) {
                char const *name;
                uint64_t subkey;
                handle_c_error(clingo_statistics_map_subkey_name(stats, key, i, &name));
                handle_c_error(clingo_statistics_map_at(stats, key, name, &subkey));
                dict.setItem(name, getStatistics(stats, subkey));
            }
            return dict;
        }
        default: {
            throw std::logic_error("cannot happen");
        }
    }
}

// {{{1 wrap SymbolicAtom

struct SymbolicAtom : public ObjectBase<SymbolicAtom> {
    clingo_symbolic_atoms_t *atoms;
    clingo_symbolic_atom_iterator_t range;

    static constexpr char const *tp_type = "SymbolicAtom";
    static constexpr char const *tp_name = "clingo.SymbolicAtom";
    static constexpr char const *tp_doc = "Captures a symbolic atom and provides properties to inspect its state.";
    static PyGetSetDef tp_getset[];

    static Object construct(clingo_symbolic_atoms_t *atoms, clingo_symbolic_atom_iterator_t range) {
        auto self = new_();
        self->atoms = atoms;
        self->range = range;
        return self;
    }
    Object symbol() {
        clingo_symbol_t ret;
        handle_c_error(clingo_symbolic_atoms_symbol(atoms, range, &ret));
        return Symbol::construct(ret);
    }
    Object literal() {
        clingo_literal_t ret;
        handle_c_error(clingo_symbolic_atoms_literal(atoms, range, &ret));
        return cppToPy(ret);
    }
    Object is_fact() {
        bool ret;
        handle_c_error(clingo_symbolic_atoms_is_fact(atoms, range, &ret));
        return cppToPy(ret);
    }
    Object is_external() {
        bool ret;
        handle_c_error(clingo_symbolic_atoms_is_external(atoms, range, &ret));
        return cppToPy(ret);
    }
};

PyGetSetDef SymbolicAtom::tp_getset[] = {
    {(char *)"symbol", to_getter<&SymbolicAtom::symbol>(), nullptr, (char *)R"(The representation of the atom in form of a symbol (Symbol object).)", nullptr},
    {(char *)"literal", to_getter<&SymbolicAtom::literal>(), nullptr, (char *)R"(The program literal associated with the atom.)", nullptr},
    {(char *)"is_fact", to_getter<&SymbolicAtom::is_fact>(), nullptr, (char *)R"(Wheather the atom is a is_fact.)", nullptr},
    {(char *)"is_external", to_getter<&SymbolicAtom::is_external>(), nullptr, (char *)R"(Wheather the atom is an external atom.)", nullptr},
    {nullptr, nullptr, nullptr, nullptr, nullptr},
};

// {{{1 wrap SymbolicAtomIter

struct SymbolicAtomIter : ObjectBase<SymbolicAtomIter> {
    clingo_symbolic_atoms_t *atoms;
    clingo_symbolic_atom_iterator_t range;

    static constexpr char const *tp_type = "SymbolicAtomIter";
    static constexpr char const *tp_name = "clingo.SymbolicAtomIter";
    static constexpr char const *tp_doc = "Class to iterate over symbolic atoms.";

    static Object construct(clingo_symbolic_atoms_t *atoms, clingo_symbolic_atom_iterator_t range) {
        auto self = new_();
        self->atoms = atoms;
        self->range = range;
        return self;
    }
    Reference tp_iter() { return *this; }
    Object tp_iternext() {
        auto current = range;
        bool valid;
        handle_c_error(clingo_symbolic_atoms_is_valid(atoms, current, &valid));
        if (valid) {
            handle_c_error(clingo_symbolic_atoms_next(atoms, current, &range));
            return SymbolicAtom::construct(atoms, current);
        }
        else {
            PyErr_SetNone(PyExc_StopIteration);
            return nullptr;
        }
    }
};

// {{{1 wrap SymbolicAtoms

struct SymbolicAtoms : ObjectBase<SymbolicAtoms> {
    clingo_symbolic_atoms_t *atoms;
    static PyMethodDef tp_methods[];
    static PyGetSetDef tp_getset[];

    static constexpr char const *tp_type = "SymbolicAtoms";
    static constexpr char const *tp_name = "clingo.SymbolicAtoms";
    static constexpr char const *tp_doc =
R"(This class provides read-only access to the symbolic atoms of the grounder
(the Herbrand base).

Example:

p(1).
{ p(3) }.
#external p(1..3).

q(X) :- p(X).

#script (python)

import clingo

def main(prg):
    prg.ground([("base", [])])
    print "universe:", len(prg.symbolic_atoms)
    for x in prg.symbolic_atoms:
        print x.symbol, x.is_fact, x.is_external
    print "p(2) is in domain:", prg.symbolic_atoms[clingo.Function("p", [3])] is not None
    print "p(4) is in domain:", prg.symbolic_atoms[clingo.Function("p", [6])] is not None
    print "domain of p/1:"
    for x in prg.symbolic_atoms.by_signature("p", 1):
        print x.symbol, x.is_fact, x.is_external
    print "signatures:", prg.symbolic_atoms.signatures

#end.

Expected Output:

universe: 6
p(1) True False
p(3) False False
p(2) False True
q(1) True False
q(3) False False
q(2) False False
p(2) is in domain: True
p(4) is in domain: False
domain of p/1:
p(1) True False
p(3) False False
p(2) False True
signatures: [('p', 1), ('q', 1)])";

    static Object construct(clingo_symbolic_atoms_t *atoms) {
        auto self = new_();
        self->atoms = atoms;
        return self;
    }

    Py_ssize_t mp_length() {
        size_t size;
        handle_c_error(clingo_symbolic_atoms_size(atoms, &size));
        return size;
    }

    Object tp_iter() {
        clingo_symbolic_atom_iterator_t ret;
        handle_c_error(clingo_symbolic_atoms_begin(atoms, nullptr, &ret));
        return SymbolicAtomIter::construct(atoms, ret);
    }

    Object mp_subscript(Reference key) {
        symbol_wrapper atom;
        pyToCpp(key, atom);
        clingo_symbolic_atom_iterator_t range;
        handle_c_error(clingo_symbolic_atoms_find(atoms, atom.symbol, &range));
        bool valid;
        handle_c_error(clingo_symbolic_atoms_is_valid(atoms, range, &valid));
        if (valid) { return SymbolicAtom::construct(atoms, range); }
        else       { Py_RETURN_NONE; }
    }

    Object by_signature(Reference pyargs, Reference pykwds) {
        char const *name;
        int arity;
        PyObject *pos = Py_True;
        char const *kwlist[] = {"name", "arity", "positive", nullptr};
        ParseTupleAndKeywords(pyargs, pykwds, "si|O", kwlist, name, arity, pos);
        clingo_symbolic_atom_iterator_t ret;
        clingo_signature_t sig;
        handle_c_error(clingo_signature_create(name, arity, pyToCpp<bool>(pos), &sig));
        handle_c_error(clingo_symbolic_atoms_begin(atoms, &sig, &ret));
        return SymbolicAtomIter::construct(atoms, ret);
    }

    Object signatures() {
        size_t size;
        handle_c_error(clingo_symbolic_atoms_signatures_size(atoms, &size));
        std::vector<clingo_signature_t> ret(size);
        handle_c_error(clingo_symbolic_atoms_signatures(atoms, ret.data(), size));
        List pyRet;
        for (auto &sig : ret) {
            pyRet.append(Tuple{
                cppToPy(clingo_signature_name(sig)),
                cppToPy(clingo_signature_arity(sig)),
                cppToPy(clingo_signature_is_positive(sig))
            });
        }
        return pyRet;
    }
};

PyMethodDef SymbolicAtoms::tp_methods[] = {
    {"by_signature", to_function<&SymbolicAtoms::by_signature>(), METH_KEYWORDS | METH_VARARGS,
R"(by_signature(self, name, arity, positive) -> SymbolicAtomIter

Return an iterator over the symbolic atoms with the given signature.

Arguments:
name     -- the name of the signature
arity    -- the arity of the signature
positive -- the sign of the signature
)"},
    {nullptr, nullptr, 0, nullptr}
};

PyGetSetDef SymbolicAtoms::tp_getset[] = {
    {(char *)"signatures", to_getter<&SymbolicAtoms::signatures>(), nullptr, (char *)
R"(The list of predicate signatures (triples of names, arities, and Booleans)
occurring in the program. A true Boolean stands for a positive signature.)"
    , nullptr},
    {nullptr, nullptr, nullptr, nullptr, nullptr}
};

// {{{1 wrap SolveControl

clingo_literal_t pyToAtom(Reference x, clingo_symbolic_atoms_t *atoms) {
    if (PyNumber_Check(x.toPy())) {
        auto ret = pyToCpp<clingo_literal_t>(x);
        return ret;
    }
    else {
        clingo_symbol_t symbol = pyToCpp<symbol_wrapper>(x).symbol;
        clingo_symbolic_atom_iterator_t it;
        handle_c_error(clingo_symbolic_atoms_find(atoms, symbol, &it));
        bool valid;
        handle_c_error(clingo_symbolic_atoms_is_valid(atoms, it, &valid));
        if (valid) {
            clingo_literal_t lit;
            handle_c_error(clingo_symbolic_atoms_literal(atoms, it, &lit));
            return lit;
        }
    }
    return 0;
}

std::vector<clingo_literal_t> pyToLits(Reference pyLits, clingo_symbolic_atoms_t *atoms, bool invert, bool disjunctive) {
    std::vector<clingo_literal_t> lits;
    for (auto x : pyLits.iter()) {
        if (PyNumber_Check(x.toPy())) {
            auto lit = pyToCpp<clingo_literal_t>(x);
            if (invert) { lit = -lit; }
            lits.emplace_back(lit);
        }
        else {
            symbolic_literal_t sym = pyToCpp<symbolic_literal_t>(x);
            if (invert) { sym.positive = !sym.positive; }
            clingo_symbolic_atom_iterator_t it;
            handle_c_error(clingo_symbolic_atoms_find(atoms, sym.symbol, &it));
            bool valid;
            handle_c_error(clingo_symbolic_atoms_is_valid(atoms, it, &valid));
            if (valid) {
                clingo_literal_t lit;
                handle_c_error(clingo_symbolic_atoms_literal(atoms, it, &lit));
                if (!sym.positive) { lit = -lit; }
                lits.emplace_back(lit);
            }
            else if (sym.positive != disjunctive) {
                lits.emplace_back(1);
                lits.emplace_back(-1);
            }
        }
    }
    return lits;
}

struct SolveControl : ObjectBase<SolveControl> {
    clingo_solve_control_t *ctl;
    static PyMethodDef tp_methods[];
    static PyGetSetDef tp_getset[];
    static constexpr char const *tp_type = "SolveControl";
    static constexpr char const *tp_name = "clingo.SolveControl";
    static constexpr char const *tp_doc =
R"(Object that allows for controlling a running search.

Note that SolveControl objects cannot be constructed from python.  Instead
they are available as properties of Model objects.)";

    static Object construct(clingo_solve_control_t *ctl) {
        auto self = new_();
        self->ctl = ctl;
        return self;
    }

    Object getClause(Reference pyLits, bool invert) {
        clingo_symbolic_atoms_t *atoms;
        handle_c_error(clingo_solve_control_symbolic_atoms(ctl, &atoms));
        auto lits = pyToLits(pyLits, atoms, invert, true);
        handle_c_error(clingo_solve_control_add_clause(ctl, lits.data(), lits.size()));
        Py_RETURN_NONE;
    }

    Object symbolicAtoms() {
        clingo_symbolic_atoms_t *atoms;
        handle_c_error(clingo_solve_control_symbolic_atoms(ctl, &atoms));
        return SymbolicAtoms::construct(atoms);
    }

    Object add_clause(Reference pyLits) {
        return getClause(pyLits, false);
    }

    Object add_nogood(Reference pyLits) {
        return getClause(pyLits, true);
    }
};

PyMethodDef SolveControl::tp_methods[] = {
    // add_clause
    {"add_clause", to_function<&SolveControl::add_clause>(), METH_O,
R"(add_clause(self, literals) -> None

Add a clause that applies to the current solving step during the search.

Arguments:
literals -- list of literals either represented as pairs of symbolic atoms and
            Booleans or as program literals

Note that this function can only be called in the model callback (or while
iterating when using a SolveHandle).)"},
    // add_nogood
    {"add_nogood", to_function<&SolveControl::add_nogood>(), METH_O,
R"(add_nogood(self, literals) -> None

Equivalent to add_clause with the literals inverted.

Arguments:
literals -- list of pairs of Booleans and atoms representing the nogood)"},
    {nullptr, nullptr, 0, nullptr}
};

PyGetSetDef SolveControl::tp_getset[] = {
    {(char *)"symbolic_atoms", to_getter<&SolveControl::symbolicAtoms>(), nullptr, (char *)R"(The symbolic atoms captured by a SymbolicAtoms object.)", nullptr},
    {nullptr, nullptr, nullptr, nullptr, nullptr}
};

// {{{1 wrap Model

struct ModelType : EnumType<ModelType> {
    static constexpr char const *tp_type = "ModelType";
    static constexpr char const *tp_name = "clingo.ModelType";
    static constexpr char const *tp_doc =
R"(Enumeration of the different types of models.

ModelType objects cannot be constructed from python. Instead the following
preconstructed objects are available:

SymbolType.StableModel          -- a stable model
SymbolType.BraveConsequences    -- set of brave consequences
SymbolType.CautiousConsequences -- set of cautious consequences)";

    static constexpr enum clingo_model_type const values[] = {
        clingo_model_type_stable_model,
        clingo_model_type_brave_consequences,
        clingo_model_type_cautious_consequences
    };
    static constexpr const char * const strings[] = { "StableModel", "BraveConsequences", "CautiousConsequences" };
};

constexpr enum clingo_model_type const ModelType::values[];
constexpr const char * const ModelType::strings[];

struct Model : ObjectBase<Model> {
    clingo_model_t *model;
    static PyMethodDef tp_methods[];
    static PyGetSetDef tp_getset[];

    static constexpr char const *tp_type = "Model";
    static constexpr char const *tp_name = "clingo.Model";
    static constexpr char const *tp_doc =
R"(Provides access to a model during a solve call.

The string representation of a model object is similar to the output of models
by clingo using the default output.

Note that model objects cannot be constructed from python. Instead they are
passed as argument to a model callback (see Control.solve()). Furthermore, the
lifetime of a model object is limited to the scope of the callback. They must
not be stored for later use in other places like - e.g., the main function.)";

    static Object construct(clingo_model_t *model) {
        auto self = new_();
        self->model = model;
        return self;
    }
    Object contains(Reference arg) {
        symbol_wrapper val;
        pyToCpp(arg, val);
        bool ret;
        handle_c_error(clingo_model_contains(model, val.symbol, &ret));
        return cppToPy(ret);
    }
    Object is_true(Reference arg) {
        clingo_literal_t val;
        pyToCpp(arg, val);
        bool ret;
        handle_c_error(clingo_model_is_true(model, val, &ret));
        return cppToPy(ret);
    }
    Object atoms(Reference pyargs, Reference pykwds) {
        clingo_show_type_bitset_t atomset = 0;
        static char const *kwlist[] = {"atoms", "terms", "shown", "csp", "extra", "complement", nullptr};
        Reference pyAtoms = Py_False, pyTerms = Py_False, pyShown = Py_False, pyCSP = Py_False, pyExtra = Py_False, pyComp = Py_False;
        ParseTupleAndKeywords(pyargs, pykwds, "|OOOOOO", const_cast<char**>(kwlist), pyAtoms, pyTerms, pyShown, pyCSP, pyExtra, pyComp);
        if (pyToCpp<bool>(pyAtoms)) { atomset |= clingo_show_type_atoms; }
        if (pyToCpp<bool>(pyTerms)) { atomset |= clingo_show_type_terms; }
        if (pyToCpp<bool>(pyShown)) { atomset |= clingo_show_type_shown; }
        if (pyToCpp<bool>(pyCSP))   { atomset |= clingo_show_type_csp; }
        if (pyToCpp<bool>(pyExtra)) { atomset |= clingo_show_type_extra; }
        if (pyToCpp<bool>(pyComp))  { atomset |= clingo_show_type_complement; }
        size_t size;
        handle_c_error(clingo_model_symbols_size(model, atomset, &size));
        std::vector<symbol_wrapper> ret(size);
        auto fst = reinterpret_cast<clingo_symbol_t*>(ret.data());
        handle_c_error(clingo_model_symbols(model, atomset, fst, size));
        return cppToPy(ret);
    }
    Object cost() {
        size_t size;
        handle_c_error(clingo_model_cost_size(model, &size));
        std::vector<int64_t> ret(size);
        handle_c_error(clingo_model_cost(model, ret.data(), size));
        return cppToPy(ret);
    }
    Object thread_id() {
        clingo_id_t id;
        handle_c_error(clingo_model_thread_id(model, &id));
        return cppToPy(id);
    }
    Object optimality_proven() {
        bool ret;
        handle_c_error(clingo_model_optimality_proven(model, &ret));
        return cppToPy(ret);
    }
    Object number() {
        uint64_t ret;
        handle_c_error(clingo_model_number(model, &ret));
        return cppToPy(ret);
    }
    Object model_type() {
        clingo_model_type_t ret;
        handle_c_error(clingo_model_type(model, &ret));
        return ModelType::getAttr(ret);
    }
    Object tp_repr() {
        std::vector<char> buf;
        auto printSymbol = [&buf](std::ostream &out, clingo_symbol_t val) {
            size_t size;
            handle_c_error(clingo_symbol_to_string_size(val, &size));
            buf.resize(size);
            handle_c_error(clingo_symbol_to_string(val, buf.data(), size));
            out << buf.data();
        };
        auto printAtom = [printSymbol](std::ostream &out, clingo_symbol_t val) {
            if (clingo_symbol_type_function == clingo_symbol_type(val)) {
                char const *name;
                clingo_symbol_t const *args;
                size_t size;
                handle_c_error(clingo_symbol_name(val, &name));
                handle_c_error(clingo_symbol_arguments(val, &args, &size));
                if (size == 2 && strcmp(name, "$") == 0) {
                    printSymbol(out, args[0]);
                    out << "=";
                    printSymbol(out, args[1]);
                }
                else { printSymbol(out, val); }
            }
            else { printSymbol(out, val); }
        };
        std::ostringstream oss;
        size_t size;
        handle_c_error(clingo_model_symbols_size(model, clingo_show_type_shown, &size));
        std::vector<clingo_symbol_t> ret(size);
        handle_c_error(clingo_model_symbols(model, clingo_show_type_shown, ret.data(), size));
        bool comma = false;
        for (auto &&x : ret) {
            if (comma) { oss << " "; }
            else       { comma = true; }
            printAtom(oss, x);
        }
        return cppToPy(oss.str().c_str());
    }
    Object getContext() {
        clingo_solve_control_t *ctl;
        handle_c_error(clingo_model_context(model, &ctl));
        return SolveControl::construct(ctl);
    }
};

PyGetSetDef Model::tp_getset[] = {
    {(char *)"thread_id", to_getter<&Model::thread_id>(), nullptr, (char*)"The id of the thread which found the model.", nullptr},
    {(char *)"context", to_getter<&Model::getContext>(), nullptr, (char*)"SolveControl object that allows for controlling the running search.", nullptr},
    {(char *)"cost", to_getter<&Model::cost>(), nullptr,
(char *)R"(Return the list of integer cost values of the model.

The return values correspond to clasp's cost output.)", nullptr},
    {(char *)"optimality_proven", to_getter<&Model::optimality_proven>(), nullptr, (char*)"Whether the optimality of the model has been proven.", nullptr},
    {(char *)"number", to_getter<&Model::number>(), nullptr, (char*)"The running number of the model.", nullptr},
    {(char *)"type", to_getter<&Model::model_type>(), nullptr, (char*)"The type of the model.", nullptr},
    {nullptr, nullptr, nullptr, nullptr, nullptr}
};

PyMethodDef Model::tp_methods[] = {
    {"symbols", to_function<&Model::atoms>(), METH_VARARGS | METH_KEYWORDS,
R"(symbols(self, atoms, terms, shown, csp, extra, complement)
        -> list of terms

Return the list of atoms, terms, or CSP assignments in the model.

Keyword Arguments:
atoms      -- select all atoms in the model (independent of #show statements)
              (Default: False)
terms      -- select all terms displayed with #show statements in the model
              (Default: False)
shown      -- select all atoms and terms as outputted by clingo
              (Default: False)
csp        -- select all csp assignments (independent of #show statements)
              (Default: False)
extra      -- select terms added by clingo extensions
              (Default: False)
complement -- return the complement of the answer set w.r.t. to the Herbrand
              base accumulated so far (does not affect csp assignments)
              (Default: False)

Note that atoms are represented using functions (Symbol objects), and that CSP
assignments are represented using functions with name "$" where the first
argument is the name of the CSP variable and the second its value.)"},
    {"contains", to_function<&Model::contains>(), METH_O,
R"(contains(self, a) -> bool

Check if an atom a is contained in the model.

The atom must be represented using a function symbol.)"},
    {"is_true", to_function<&Model::is_true>(), METH_O,
R"(is_true(self, a) -> bool

Check if the given program literal is true.
)"},
    {nullptr, nullptr, 0, nullptr}

};

// {{{1 wrap SolveHandle

struct SolveHandle : ObjectBase<SolveHandle> {
    clingo_solve_handle_t *handle;
    PyObject *on_model;
    PyObject *on_finish;

    static PyMethodDef tp_methods[];
    static constexpr char const *tp_type = "SolveHandle";
    static constexpr char const *tp_name = "clingo.SolveHandle";
    static constexpr char const *tp_doc =
R"(Handle for solve calls.

SolveHandle objects cannot be created from python. Instead they are returned by
Control.solve.  A SolveHandle object can be used to control solving, like,
retrieving models or cancelling a search.

Blocking functions in this object release the GIL. They are not thread-safe though.

See Control.solve() for an example.)";

    static SharedObject<SolveHandle> construct() {
        auto self = new_();
        self->handle = nullptr;
        self->on_model = nullptr;
        self->on_finish = nullptr;
        return self;
    }

    void tp_dealloc() {
        Py_XDECREF(on_model);
        Py_XDECREF(on_finish);
        if (handle) {
            auto h = handle;
            handle = nullptr;
            doUnblocked([h](){ handle_c_error(clingo_solve_handle_close(h)); });
        }
    }

    clingo_solve_event_callback_t notify(clingo_solve_event_callback_t event, Reference mh, Reference fh) {
        if (!mh.none()) {
            on_model = mh.toPy();
            Py_XINCREF(on_model);
        }
        else {
            Py_XDECREF(on_model);
            on_model = nullptr;
        }
        if (!fh.none()) {
            on_finish = fh.toPy();
            Py_XINCREF(on_finish);
        }
        else {
            Py_XDECREF(on_finish);
            on_finish = nullptr;
        }
        return on_model || on_finish ? event : nullptr;
    }

    Reference tp_iter() { return *this; }

    Object tp_iternext() {
        if (clingo_model_t *m = doUnblocked([this]() {
            clingo_model_t *ret;
            handle_c_error(clingo_solve_handle_resume(handle));
            handle_c_error(clingo_solve_handle_model(handle, &ret));
            return ret;
        })) {
            return Model::construct(m);
        } else {
            PyErr_SetNone(PyExc_StopIteration);
            return nullptr;
        }
    }

    Object enter() { return Reference{*this}; }

    Object exit() {
        if (handle) {
            auto h = handle;
            handle = nullptr;
            doUnblocked([h](){ handle_c_error(clingo_solve_handle_close(h)); });
        }
        Py_RETURN_FALSE;
    }

    Object get() {
        return SolveResult::construct(doUnblocked([this]() {
            clingo_solve_result_bitset_t result;
            handle_c_error(clingo_solve_handle_get(handle, &result));
            return result;
        }));
    }

    Object wait(Reference args) {
        Reference timeout = Py_None;
        ParseTuple(args, "|O", timeout);
        auto time = timeout.none() ? -1 : pyToCpp<double>(timeout);
        return cppToPy(doUnblocked([this, time](){
            bool ret;
            clingo_solve_handle_wait(handle, time, &ret);
            return ret;
        }));
    }

    Object resume() {
        doUnblocked([this](){
            handle_c_error(clingo_solve_handle_resume(handle));
        });
        Py_RETURN_NONE;
    }

    Object cancel() {
        doUnblocked([this](){ handle_c_error(clingo_solve_handle_cancel(handle)); });
        Py_RETURN_NONE;
    }

    static bool on_event(clingo_solve_event_type_t type, void *event, void *data, bool *goon) {
        auto &handle = *static_cast<SolveHandle*>(data);
        switch (type) {
            case clingo_solve_event_type_model: {
                if (handle.on_model) {
                    PyBlock block;
                    try {
                        auto pyModel = Model::construct(static_cast<clingo_model_t*>(event));
                        Object ret = PyObject_CallFunction(handle.on_model, const_cast<char*>("O"), pyModel.toPy());
                        *goon = ret.none() || pyToCpp<bool>(ret);
                        return true;
                    }
                    catch (...) {
                        handle_cxx_error("<on_model>", "error in model callback");
                        return false;
                    }
                }
            }
            case clingo_solve_event_type_finish: {
                if (handle.on_finish) {
                    PyBlock block;
                    try {
                        auto ret = SolveResult::construct(*static_cast<clingo_solve_result_bitset_t*>(event));
                        Object fhRet = PyObject_CallFunction(handle.on_finish, const_cast<char*>("O"), ret.toPy());
                        return true;
                    }
                    catch (...) {
                        handle_cxx_error("<on_finish>", "error in finish callback");
                        return false;
                    }
                }
            }
        }
        return true;
    }
};

#define CLINGO_PY_NEXT "__next__"

PyMethodDef SolveHandle::tp_methods[] = {
    {"get", to_function<&SolveHandle::get>(), METH_NOARGS,
R"(get(self) -> SolveResult

Get the result of a solve call.

If the search is not completed yet, the function blocks until the result is
ready.)"},
    {"wait", to_function<&SolveHandle::wait>(),  METH_VARARGS,
R"(wait(self, timeout) -> None or bool

Wait for solve call to finish with an optional timeout.

If a timeout is given, the function waits at most timeout seconds and returns a
Boolean indicating whether the search has finished. Otherwise, the function
blocks until the search is finished and returns nothing.

Arguments:
timeout -- optional timeout in seconds
           (permits floating point values))"},
    {"cancel", to_function<&SolveHandle::cancel>(), METH_NOARGS,
R"(cancel(self) -> None

Cancel the running search.

See Control.interrupt() for a thread-safe alternative.)"},
    {"resume", to_function<&SolveHandle::resume>(), METH_NOARGS,
R"(resume(self) -> None

Discards the last model and starts the search for the next one.

If the search has been started asynchronously, this function also starts the
search in the background.  A model that was not yet retrieved by calling )" CLINGO_PY_NEXT R"(
is not discared.)"},
    {"__enter__", to_function<&SolveHandle::enter>(), METH_NOARGS,
R"(__enter__(self) -> SolveHandle

Returns self.)"},
    {"__exit__", to_function<&SolveHandle::exit>(), METH_VARARGS,
R"(__exit__(self, type, value, traceback) -> bool

Follows python __exit__ conventions. Does not suppress exceptions.

Stops the current search. It is necessary to call this method after each
search.)"},
    {nullptr, nullptr, 0, nullptr}
};

// {{{1 wrap Configuration

struct Configuration : ObjectBase<Configuration> {
    clingo_configuration_t *conf;
    clingo_id_t key;
    static PyGetSetDef tp_getset[];

    static constexpr char const *tp_type = "Configuration";
    static constexpr char const *tp_name = "clingo.Configuration";
    static constexpr char const *tp_doc =
R"(Allows for changing the configuration of the underlying solver.

Options are organized hierarchically. To change and inspect an option use:

  config.group.subgroup.option = "value"
  value = config.group.subgroup.option

There are also arrays of option groups that can be accessed using integer
indices:

  config.group.subgroup[0].option = "value1"
  config.group.subgroup[1].option = "value2"

To list the subgroups of an option group, use the keys member. Array option
groups, like solver, have a non-negative length and can be iterated.
Furthermore, there are meta options having key "configuration". Assigning a
meta option sets a number of related options.  To get further information about
an option or option group <opt>, use property __desc_<opt> to retrieve a
description.

Example:

#script (python)
import clingo

def main(prg):
    prg.configuration.solve.models = 0
    prg.ground([("base", [])])
    prg.solve()

#end.

{a; c}.

Expected Answer Sets:

{ {}, {a}, {c}, {a,c} })";

    static Object construct(unsigned key, clingo_configuration_t *conf) {
        auto self = new_();
        self->conf = conf;
        self->key  = key;
        return self;
    }

    Object keys() {
        clingo_configuration_type_bitset_t type;
        handle_c_error(clingo_configuration_type(conf, key, &type));
        List list;
        if (type & clingo_configuration_type_map) {
            size_t size;
            handle_c_error(clingo_configuration_map_size(conf, key, &size));
            for (size_t i = 0; i < size; ++i) {
                char const *name;
                handle_c_error(clingo_configuration_map_subkey_name(conf, key, i, &name));
                list.append(cppToPy(name));
            }
        }
        return list;
    }

    Object tp_getattro(Reference name) {
        auto current_ = pyToCpp<std::string>(name);
        char const *current = current_.c_str();
        bool desc = strncmp("__desc_", current, 7) == 0;
        if (desc) { current += 7; }
        clingo_configuration_type_bitset_t type;
        handle_c_error(clingo_configuration_type(conf, key, &type));
        if (type & clingo_configuration_type_map) {
            bool haskey;
            handle_c_error(clingo_configuration_map_has_subkey(conf, key, current, &haskey));
            if (haskey) {
                clingo_id_t subkey;
                handle_c_error(clingo_configuration_map_at(conf, key, current, &subkey));
                if (desc) {
                    char const *ret;
                    handle_c_error(clingo_configuration_description(conf, subkey, &ret));
                    return cppToPy(ret);
                }
                else {
                    handle_c_error(clingo_configuration_type(conf, subkey, &type));
                    if (type & clingo_configuration_type_value) {
                        bool assigned;
                        handle_c_error(clingo_configuration_value_is_assigned(conf, subkey, &assigned));
                        if (!assigned) { Py_RETURN_NONE; }
                        size_t size;
                        handle_c_error(clingo_configuration_value_get_size(conf, subkey, &size));
                        std::vector<char> ret(size);
                        handle_c_error(clingo_configuration_value_get(conf, subkey, ret.data(), size));
                        return cppToPy(ret.data());
                    }
                    else { return construct(subkey, conf); }
                }
            }
        }
        return PyObject_GenericGetAttr(toPy(), name.toPy());
    }

    void tp_setattro(Reference name, Reference pyValue) {
        auto current = pyToCpp<std::string>(name);
        clingo_id_t subkey;
        handle_c_error(clingo_configuration_map_at(conf, key, current.c_str(), &subkey));
        handle_c_error(clingo_configuration_value_set(conf, subkey, pyToCpp<std::string>(pyValue).c_str()));
    }

    Py_ssize_t sq_length() {
        clingo_configuration_type_bitset_t type;
        handle_c_error(clingo_configuration_type(conf, key, &type));
        size_t size = 0;
        if (type & clingo_configuration_type_array) {
            handle_c_error(clingo_configuration_array_size(conf, key, &size));
        }
        return size;
    }

    Object sq_item(Py_ssize_t index) {
        if (index < 0 || index >= sq_length()) {
            PyErr_Format(PyExc_IndexError, "invalid index");
            return nullptr;
        }
        clingo_id_t subkey;
        handle_c_error(clingo_configuration_array_at(conf, key, index, &subkey));
        return construct(subkey, conf);
    }
};

PyGetSetDef Configuration::tp_getset[] = {
    // keys
    {(char *)"keys", to_getter<&Configuration::keys>(), nullptr,
(char *)R"(The list of names of sub-option groups or options.

The list is None if the current object is not an option group.)", nullptr},
    {nullptr, nullptr, nullptr, nullptr, nullptr}
};

// {{{1 wrap Assignment

struct Assignment : ObjectBase<Assignment> {
    clingo_assignment_t *assign;
    static constexpr char const *tp_type = "Assignment";
    static constexpr char const *tp_name = "clingo.Assignment";
    static constexpr char const *tp_doc = R"(Object to inspect the (parital) assignment of an associated solver.

Assigns truth values to solver literals.  Each solver literal is either true,
false, or undefined, represented by the python constants True, False, or None,
respectively.)";
    static PyMethodDef tp_methods[];
    static PyGetSetDef tp_getset[];

    static Object construct(clingo_assignment_t *assign) {
        auto self = new_();
        self->assign = assign;
        return self;
    }

    Object hasConflict() {
        return cppToPy(clingo_assignment_has_conflict(assign));
    }

    Object decisionLevel() {
        return cppToPy(clingo_assignment_decision_level(assign));
    }

    Object hasLit(Reference lit) {
        return cppToPy(clingo_assignment_has_literal(assign, pyToCpp<clingo_literal_t>(lit)));
    }

    Object level(Reference lit) {
        uint32_t ret;
        handle_c_error(clingo_assignment_level(assign, pyToCpp<clingo_literal_t>(lit), &ret));
        return cppToPy(ret);
    }

    Object decision(Reference level) {
        clingo_literal_t ret;
        handle_c_error(clingo_assignment_decision(assign, pyToCpp<uint32_t>(level), &ret));
        return cppToPy(ret);
    }

    Object isFixed(Reference lit) {
        bool ret;
        handle_c_error(clingo_assignment_is_fixed(assign, pyToCpp<clingo_literal_t>(lit), &ret));
        return cppToPy(ret);
    }

    Object truthValue(Reference lit) {
        clingo_truth_value_t ret;
        handle_c_error(clingo_assignment_truth_value(assign, pyToCpp<clingo_literal_t>(lit), &ret));
        if (ret == clingo_truth_value_true)  { Py_RETURN_TRUE; }
        if (ret == clingo_truth_value_false) { Py_RETURN_FALSE; }
        Py_RETURN_NONE;
    }

    Object isTrue(Reference lit) {
        bool ret;
        handle_c_error(clingo_assignment_is_true(assign, pyToCpp<clingo_literal_t>(lit), &ret));
        return cppToPy(ret);
    }

    Object isFalse(Reference lit) {
        bool ret;
        handle_c_error(clingo_assignment_is_false(assign, pyToCpp<clingo_literal_t>(lit), &ret));
        return cppToPy(ret);
    }

    Object size() {
        return cppToPy(clingo_assignment_size(assign));
    }

    Object max_size() {
        return cppToPy(clingo_assignment_max_size(assign));
    }

    Object isTotal() {
        return cppToPy(clingo_assignment_is_total(assign));
    }
};

PyMethodDef Assignment::tp_methods[] = {
    {"has_literal", to_function<&Assignment::hasLit>(), METH_O, R"(has_literal(self, lit) -> bool

Determine if the literal is valid in this solver.)"},
    {"value", to_function<&Assignment::truthValue>(), METH_O, R"(value(self, lit) -> bool or None

The truth value of the given literal or None if it has none.)"},
    {"level", to_function<&Assignment::level>(), METH_O, R"(level(self, lit) -> int

The decision level of the given literal.

Note that the returned value is only meaningful if the literal is assigned -
i.e., value(lit) is not None.)"},
    {"is_fixed", to_function<&Assignment::isFixed>(), METH_O, R"(is_fixed(self, lit) -> bool

Determine if the literal is assigned on the top level.)"},
    {"is_true", to_function<&Assignment::isTrue>(), METH_O, R"(is_true(self, lit) -> bool

Determine if the literal is true.)"},
    {"is_false", to_function<&Assignment::isFalse>(), METH_O, R"(is_false(self, lit) -> bool

Determine if the literal is false.)"},
    {"decision", to_function<&Assignment::decision>(), METH_O, R"(decision(self, level) -> int

    Return the decision literal of the given level.)"},
    {nullptr, nullptr, 0, nullptr}
};

PyGetSetDef Assignment::tp_getset[] = {
    {(char *)"has_conflict", to_getter<&Assignment::hasConflict>(), nullptr, (char *)R"(True if the assignment is conflicting.)", nullptr},
    {(char *)"decision_level", to_getter<&Assignment::decisionLevel>(), nullptr, (char *)R"(The current decision level.)", nullptr},
    {(char *)"size", to_getter<&Assignment::size>(), nullptr, (char *)R"(The number of assigned literals.)", nullptr},
    {(char *)"max_size", to_getter<&Assignment::max_size>(), nullptr, (char *)R"(The maximum size of the assignment (if all literals are assigned).)", nullptr},
    {(char *)"is_total", to_getter<&Assignment::isTotal>(), nullptr, (char *)R"(Wheather the assignment is total.)", nullptr},
    {nullptr, nullptr, nullptr, nullptr, nullptr}
};

// {{{1 wrap PropagateInit

struct PropagatorCheckMode : EnumType<PropagatorCheckMode> {
    using Type = clingo_propagator_check_mode;
    static constexpr char const *tp_type = "PropagatorCheckMode";
    static constexpr char const *tp_name = "clingo.PropagatorCheckMode";
    static constexpr char const *tp_doc =
R"(Enumeration of supported check modes for propagators.

PropagatorCheckMode objects cannot be constructed from python. Instead the
following preconstructed objects are available:

PropagatorCheckMode.None     -- do not call Propagator.check() at all
PropagatorCheckMode.Total    -- call Propagator.check() on total assignment
PropagatorCheckMode.Fixpoint -- call Propagator.check() on propagation fixpoints
)";

    static constexpr Type const values[] = {
        clingo_propagator_check_mode_none,
        clingo_propagator_check_mode_total,
        clingo_propagator_check_mode_fixpoint,
    };
    static constexpr const char * const strings[] = {
        "Off",
        "Total",
        "Fixpoint",
    };
};

constexpr PropagatorCheckMode::Type const PropagatorCheckMode::values[];
constexpr const char * const PropagatorCheckMode::strings[];

struct PropagateInit : ObjectBase<PropagateInit> {
    clingo_propagate_init_t *init;
    static constexpr char const *tp_type = "PropagateInit";
    static constexpr char const *tp_name = "clingo.PropagateInit";
    static constexpr char const *tp_doc = R"(
Object that is used to initialize a propagator before each solving step.

Each symbolic or theory atom is uniquely associated with a positive program
atom in form of a positive integer.  Program literals additionally have a sign
to represent default negation.  Furthermore, there are non-zero integer solver
literals.  There is a surjective mapping from program atoms to solver literals.

All methods called during propagation use solver literals whereas
SymbolicAtom.literal() and TheoryAtom.literal() return program literals.  The
function PropagateInit.solver_literal() can be used to map program literals or
condition ids to solver literals.)";
    static PyMethodDef tp_methods[];
    static PyGetSetDef tp_getset[];

    using ObjectBase<PropagateInit>::new_;
    static Object construct(clingo_propagate_init_t *init) {
        auto self = new_();
        self->init = init;
        return self;
    }

    Object theoryIter() {
        clingo_theory_atoms_t *atoms;
        handle_c_error(clingo_propagate_init_theory_atoms(init, &atoms));
        return TheoryAtomIter::construct(atoms, 0);
    }

    Object symbolicAtoms() {
        clingo_symbolic_atoms_t *atoms;
        handle_c_error(clingo_propagate_init_symbolic_atoms(init, &atoms));
        return SymbolicAtoms::construct(atoms);
    }

    Object assignment() {
        return Assignment::construct(clingo_propagate_init_assignment(init));
    }

    Object numThreads() {
        return cppToPy(clingo_propagate_init_number_of_threads(init));
    }

    Object mapLit(Reference lit) {
        clingo_literal_t ret;
        handle_c_error(clingo_propagate_init_solver_literal(init, pyToCpp<clingo_literal_t>(lit), &ret));
        return cppToPy(ret);
    }

    Object addWatch(Reference pyargs, Reference pykwds) {
        static char const *kwlist[] = {"literal", "thread_id", nullptr};
        Reference lit, thread_id = Py_None;
        ParseTupleAndKeywords(pyargs, pykwds, "O|O", kwlist, lit, thread_id);
        if (!thread_id.none()) {
            handle_c_error(clingo_propagate_init_add_watch_to_thread(init, pyToCpp<clingo_literal_t>(lit), pyToCpp<uint32_t>(thread_id)));
        }
        else {
            handle_c_error(clingo_propagate_init_add_watch(init, pyToCpp<clingo_literal_t>(lit)));
        }
        Py_RETURN_NONE;
    }
    Object getCheckMode() {
        return PropagatorCheckMode::getAttr(clingo_propagate_init_get_check_mode(init));
    }
    void setCheckMode(Reference value) {
        clingo_propagate_init_set_check_mode(init, enumValue<PropagatorCheckMode>(value));
    }
};

PyMethodDef PropagateInit::tp_methods[] = {
    {"add_watch", to_function<&PropagateInit::addWatch>(), METH_KEYWORDS | METH_VARARGS, R"(add_watch(self, lit, thread_id) -> None

Add a watch for the solver literal in the given phase.

If the thread_id is None then all active threads will watch the literal.

Arguments:
literal -- the literal to watch

Keyword Arguments:
thread_id -- id of the thread to watch the literal
             (Default: None)
)"},
    {"solver_literal", to_function<&PropagateInit::mapLit>(), METH_O, R"(solver_literal(self, lit) -> int

Map the given program literal or condition id to its solver literal.)"},
    {nullptr, nullptr, 0, nullptr}
};

PyGetSetDef PropagateInit::tp_getset[] = {
    {(char *)"symbolic_atoms", to_getter<&PropagateInit::symbolicAtoms>(), nullptr, (char *)R"(The symbolic atoms captured by a SymbolicAtoms object.)", nullptr},
    {(char *)"theory_atoms", to_getter<&PropagateInit::theoryIter>(), nullptr, (char *)R"(A TheoryAtomIter object to iterate over all theory atoms.)", nullptr},
    {(char *)"number_of_threads", to_getter<&PropagateInit::numThreads>(), nullptr, (char *) R"(The number of solver threads used in the corresponding solve call.)", nullptr},
    {(char *)"check_mode", to_getter<&PropagateInit::getCheckMode>(), to_setter<&PropagateInit::setCheckMode>(), (char *) R"(PropagatorCheckMode controlling when to call Propagator.check().)", nullptr},
    {(char *)"assignment", to_getter<&PropagateInit::assignment>(), nullptr, (char *)R"(The top level assignment.)", nullptr},
    {nullptr, nullptr, nullptr, nullptr, nullptr}
};

// {{{1 wrap PropagateControl

struct PropagateControl : ObjectBase<PropagateControl> {
    clingo_propagate_control_t* ctl;
    static constexpr char const *tp_type = "PropagateControl";
    static constexpr char const *tp_name = "clingo.PropagateControl";
    static constexpr char const *tp_doc = "This object can be used to add clauses and propagate literals.";
    static PyMethodDef tp_methods[];
    static PyGetSetDef tp_getset[];

    using ObjectBase<PropagateControl>::new_;
    static Object construct(clingo_propagate_control_t *ctl) {
        auto self = new_();
        self->ctl = ctl;
        return self;
    }

    Object id() {
        return cppToPy(clingo_propagate_control_thread_id(ctl));
    }

    Object addClauseOrNogood(Reference pyargs, Reference pykwds, bool invert) {
        static char const *kwlist[] = {"clause", "tag", "lock", nullptr};
        Reference clause;
        Reference pyTag = Py_False;
        Reference pyLock = Py_False;
        ParseTupleAndKeywords(pyargs, pykwds, "O|OO", kwlist, clause, pyTag, pyLock);
        auto lits = pyToCpp<std::vector<clingo_literal_t>>(clause);
        if (invert) {
            for (auto &lit : lits) { lit = -lit; }
        }
        clingo_clause_type_t type = 0;
        if (pyToCpp<bool>(pyTag))  { type |= clingo_clause_type_volatile; }
        if (pyToCpp<bool>(pyLock)) { type |= clingo_clause_type_static; }
        return cppToPy(doUnblocked([this, &lits, type](){
            bool ret;
            handle_c_error(clingo_propagate_control_add_clause(ctl, lits.data(), lits.size(), type, &ret));
            return ret;
        }));
    }

    Object addNogood(Reference pyargs, Reference pykwds) {
        return addClauseOrNogood(pyargs, pykwds, true);
    }

    Object addClause(Reference pyargs, Reference pykwds) {
        return addClauseOrNogood(pyargs, pykwds, false);
    }

    Object propagate() {
        return cppToPy(doUnblocked([this](){
            bool ret;
            handle_c_error(clingo_propagate_control_propagate(ctl, &ret));
            return ret;
        }));
    }

    Object add_literal() {
        clingo_literal_t ret;
        handle_c_error(clingo_propagate_control_add_literal(ctl, &ret));
        return cppToPy(ret);
    }

    Object add_watch(Reference pyLit) {
        handle_c_error(clingo_propagate_control_add_watch(ctl, pyToCpp<clingo_literal_t>(pyLit)));
        return None();
    }

    Object remove_watch(Reference pyLit) {
        clingo_propagate_control_remove_watch(ctl, pyToCpp<clingo_literal_t>(pyLit));
        return None();
    }

    Object has_watch(Reference pyLit) {
        return cppToPy(clingo_propagate_control_has_watch(ctl, pyToCpp<clingo_literal_t>(pyLit)));
    }

    Object assignment() {
        return Assignment::construct(clingo_propagate_control_assignment(ctl));
    }
};

PyMethodDef PropagateControl::tp_methods[] = {
    {"add_literal", to_function<&PropagateControl::add_literal>(), METH_NOARGS, R"(add_literal(self) -> int

Adds a new positive volatile literal to the underlying solver thread.

The literal is only valid within the current solving step and solver thread.
All volatile literals and clauses involving a volatile literal are deleted
after the current search.)"},
    {"add_watch", to_function<&PropagateControl::add_watch>(), METH_O, R"(add_watch(self, literal) -> None
Add a watch for the solver literal in the given phase.

Unlike PropagateInit.add_watch() this does not add a watch to all solver
threads but just the current one.

Arguments:
literal -- the target literal)"},
    {"has_watch", to_function<&PropagateControl::has_watch>(), METH_O, R"(has_watch(self, literal) -> bool
Check whether a literal is watched in the current solver thread.

Arguments:
literal -- the target literal)"},
    {"remove_watch", to_function<&PropagateControl::remove_watch>(), METH_O, R"(remove_watch(self, literal) -> None
Removes the watch (if any) for the given solver literal.

Similar to PropagateInit.add_watch() this just removes the watch in the current
solver thread.

Arguments:
literal -- the target literal)"},
    {"add_clause", to_function<&PropagateControl::addClause>(), METH_KEYWORDS | METH_VARARGS, R"(add_clause(self, clause, tag, lock) -> bool

Add the given clause to the solver.

This method returns False if the current propagation must be stopped.

Arguments:
clause -- sequence of solver literals

Keyword Arguments:
tag  -- clause applies only in the current solving step
        (Default: False)
lock -- exclude clause from the solver's regular clause deletion policy
        (Default: False))"},
    {"add_nogood", to_function<&PropagateControl::addNogood>(), METH_KEYWORDS | METH_VARARGS, R"(add_nogood(self, clause, tag, lock) -> bool
Equivalent to self.add_clause([-lit for lit in clause], tag, lock).)"},
    {"propagate", to_function<&PropagateControl::propagate>(), METH_NOARGS, R"(propagate(self) -> bool

Propagate implied literals.)"},
    {nullptr, nullptr, 0, nullptr}
};

PyGetSetDef PropagateControl::tp_getset[] = {
    {(char *)"thread_id", to_getter<&PropagateControl::id>(), nullptr, (char *)R"(The numeric id of the current solver thread.)", nullptr},
    {(char *)"assignment", to_getter<&PropagateControl::assignment>(), nullptr, (char *)R"(The partial assignment of the current solver thread.)", nullptr},
    {nullptr, nullptr, nullptr, nullptr, nullptr}
};

// {{{1 wrap Propagator

static bool propagator_init(clingo_propagate_init_t *init, PyObject *prop) {
    PyBlock block;
    try {
        Object i = PropagateInit::construct(init);
        Object n = PyString_FromString("init");
        Object ret = PyObject_CallMethodObjArgs(prop, n.toPy(), i.toPy(), nullptr);
        return true;
    }
    catch (...) {
        handle_cxx_error("Propagator::init", "error during initialization");
        return false;
    }
}

static bool propagator_propagate(clingo_propagate_control_t *control, clingo_literal_t const *changes, size_t size, PyObject *prop) {
    PyBlock block;
    try {
        if (!PyObject_HasAttrString(prop, "propagate")) { return true; }
        Object c = PropagateControl::construct(control);
        Object l = cppRngToPy(changes, changes + size);
        Object n = PyString_FromString("propagate");
        Object ret = PyObject_CallMethodObjArgs(prop, n.toPy(), c.toPy(), l.toPy(), nullptr);
        return true;
    }
    catch (...) {
        handle_cxx_error("Propagator::propagate", "error during propagation");
        return false;
    }
}

bool propagator_undo(clingo_propagate_control_t *control, clingo_literal_t const *changes, size_t size, PyObject *prop) {
    PyBlock block;
    try {
        if (!PyObject_HasAttrString(prop, "undo")) { return true; }
        Object i = cppToPy(clingo_propagate_control_thread_id(control));
        Object a = Assignment::construct(clingo_propagate_control_assignment(control));
        Object l = cppRngToPy(changes, changes + size);
        Object n = PyString_FromString("undo");
        Object ret = PyObject_CallMethodObjArgs(prop, n.toPy(), i.toPy(), a.toPy(), l.toPy(), nullptr);
        return true;
    }
    catch (...) {
        handle_cxx_error("Propagator::undo", "error during undo");
        return false;
    }
}

bool propagator_check(clingo_propagate_control_t *control, PyObject *prop) {
    PyBlock block;
    try {
        if (!PyObject_HasAttrString(prop, "check")) { return true; }
        Object c = PropagateControl::construct(control);
        Object n = PyString_FromString("check");
        Object ret = PyObject_CallMethodObjArgs(prop, n.toPy(), c.toPy(), nullptr);
        return true;
    }
    catch (...) {
        handle_cxx_error("Propagator::check", "error during check");
        return false;
    }
}

bool propagator_extend_model(int thread_id, bool complement, clingo_symbol_callback_t symbol_callback, void* symbol_callback_data, PyObject *prop) {
    PyBlock block;
    try {
        if (!PyObject_HasAttrString(prop, "extend_model")) { return true; }
        Object pyThreadId = cppToPy(thread_id);
        Object pyComplement = cppToPy(complement);
        Object n  = PyString_FromString("extend_model");
        Object pySymbols = PyObject_CallMethodObjArgs(prop, n.toPy(), pyThreadId.toPy(), pyComplement.toPy(), nullptr);
        std::vector<symbol_wrapper> symbols;
        pyToCpp(pySymbols, symbols);
        return symbol_callback(reinterpret_cast<const clingo_symbol_t*>(symbols.data()), symbols.size(), symbol_callback_data);
    }
    catch (...) {
        handle_cxx_error("Propagator::extend_model", "error during model extension");
        return false;
    }
}

// {{{1 wrap observer

struct TruthValue : EnumType<TruthValue> {
    using Type = clingo_external_type;
    static constexpr char const *tp_type = "TruthValue";
    static constexpr char const *tp_name = "clingo.TruthValue";
    static constexpr char const *tp_doc =
R"(Enumeration of the different truth values.

TruthValue objects cannot be constructed from python. Instead the following
preconstructed objects are available:

TruthValue._True   -- truth value true
TruthValue._False  -- truth value false
TruthValue.Free    -- no truth value
TruthValue.Release -- indicates that an atom is to be released)";

    static constexpr Type const values[] = {
        clingo_external_type_true,
        clingo_external_type_false,
        clingo_external_type_free,
        clingo_external_type_release
    };
    static constexpr const char * const strings[] = {
        "_True",
        "_False",
        "Free",
        "Release"
    };
};

constexpr TruthValue::Type const TruthValue::values[];
constexpr const char * const TruthValue::strings[];

struct HeuristicType : EnumType<HeuristicType> {
    using Type = clingo_heuristic_type;
    static constexpr char const *tp_type = "HeuristicType";
    static constexpr char const *tp_name = "clingo.HeuristicType";
    static constexpr char const *tp_doc =
R"(Enumeration of the different heuristic types.

HeuristicType objects cannot be constructed from python. Instead the following
preconstructed objects are available:

HeuristicType.True    -- truth value true
HeuristicType.False   -- truth value false
HeuristicType.Free    -- no truth value
HeuristicType.Release -- indicates that an atom is to be released)";

    static constexpr Type const values[] =          {
        clingo_heuristic_type_level,
        clingo_heuristic_type_sign,
        clingo_heuristic_type_factor,
        clingo_heuristic_type_init,
        clingo_heuristic_type_true,
        clingo_heuristic_type_false
    };
    static constexpr const char * const strings[] = {
        "Level",
        "Sign",
        "Factor",
        "Init",
        "True",
        "False"
    };
};

constexpr HeuristicType::Type const HeuristicType::values[];
constexpr const char * const HeuristicType::strings[];

template <class... T>
bool observer_call(char const *loc, char const *msg, void *data, char const *fun, T&&... args) {
    PyBlock b;
    try {
        Reference obs{reinterpret_cast<PyObject*>(data)};
        if (obs.hasAttr(fun)) { obs.call(fun, std::forward<T>(args)...); }
        return true;
    }
    catch(...) {
        handle_cxx_error(loc, msg);
        return false;
    }
}

bool observer_init_program(bool incremental, void *data) {
    return observer_call("GroundProgramObserver::init_program", "error in init_program", data, "init_program", cppToPy(incremental));
}
bool observer_begin_step(void *data) {
    return observer_call("GroundProgramObserver::begin_step", "error in begin_step", data, "begin_step");
}
bool observer_end_step(void *data) {
    return observer_call("GroundProgramObserver::end_step", "error in end_step", data, "end_step");
}
bool observer_rule(bool choice, clingo_atom_t const *head, size_t head_size, clingo_literal_t const *body, size_t body_size, void *data) {
    return observer_call("GroundProgramObserver::rule", "error in rule", data, "rule", cppToPy(choice), cppRngToPy(head, head + head_size), cppRngToPy(body, body + body_size));
}
bool observer_weight_rule(bool choice, clingo_atom_t const *head, size_t head_size, clingo_weight_t lower_bound, clingo_weighted_literal_t const *body, size_t body_size, void *data) {
    return observer_call("GroundProgramObserver::weight_rule", "error in weight_rule", data, "weight_rule", cppToPy(choice), cppRngToPy(head, head + head_size), cppToPy(lower_bound), cppRngToPy(body, body + body_size));
}
bool observer_minimize(clingo_weight_t priority, clingo_weighted_literal_t const* literals, size_t size, void *data) {
    return observer_call("GroundProgramObserver::minimize", "error in minimize", data, "minimize", cppToPy(priority), cppRngToPy(literals, literals + size));
}
bool observer_project(clingo_atom_t const *atoms, size_t size, void *data) {
    return observer_call("GroundProgramObserver::project", "error in project", data, "project", cppRngToPy(atoms, atoms + size));
}
bool observer_output_atom(clingo_symbol_t symbol, clingo_atom_t atom, void *data) {
    return observer_call("GroundProgramObserver::output_atom", "error in output_atom", data, "output_atom", cppToPy(symbol_wrapper{symbol}), cppToPy(atom));
}
bool observer_output_term(clingo_symbol_t symbol, clingo_literal_t const *condition, size_t size, void *data) {
    return observer_call("GroundProgramObserver::output_term", "error in output_term", data, "output_term", cppToPy(symbol_wrapper{symbol}), cppRngToPy(condition, condition + size));
}
bool observer_output_csp(clingo_symbol_t symbol, int value, clingo_literal_t const *condition, size_t size, void *data) {
    return observer_call("GroundProgramObserver::output_csp", "error in output_csp", data, "output_csp", cppToPy(symbol_wrapper{symbol}), cppToPy(value), cppRngToPy(condition, condition + size));
}
bool observer_external(clingo_atom_t atom, clingo_external_type_t type, void *data) {
    return observer_call("GroundProgramObserver::external", "error in external", data, "external", cppToPy(atom), TruthValue::getAttr(type));
}
bool observer_assume(clingo_literal_t const *literals, size_t size, void *data) {
    return observer_call("GroundProgramObserver::assume", "error in assume", data, "assume", cppRngToPy(literals, literals + size));
}
bool observer_heuristic(clingo_atom_t atom, clingo_heuristic_type_t type, int bias, unsigned priority, clingo_literal_t const *condition, size_t size, void *data) {
    return observer_call("GroundProgramObserver::heuristic", "error in heuristic", data, "heuristic", cppToPy(atom), HeuristicType::getAttr(type), cppToPy(bias), cppToPy(priority), cppRngToPy(condition, condition + size));
}
bool observer_acyc_edge(int node_u, int node_v, clingo_literal_t const *condition, size_t size, void *data) {
    return observer_call("GroundProgramObserver::acyc_edge", "error in acyc_edge", data, "acyc_edge", cppToPy(node_u), cppToPy(node_v), cppRngToPy(condition, condition + size));
}

bool observer_theory_term_number(clingo_id_t term_id, int number, void *data) {
    return observer_call("GroundProgramObserver::theory_term_number", "error in theory_term_number", data, "theory_term_number", cppToPy(term_id), cppToPy(number));
}
bool observer_theory_term_string(clingo_id_t term_id, char const *name, void *data) {
    return observer_call("GroundProgramObserver::theory_term_string", "error in theory_term_string", data, "theory_term_string", cppToPy(term_id), cppToPy(name));
}
bool observer_theory_term_compound(clingo_id_t term_id, int name_id_or_type, clingo_id_t const *arguments, size_t size, void *data) {
    return observer_call("GroundProgramObserver::theory_term_compound", "error in theory_term_compound", data, "theory_term_compound", cppToPy(term_id), cppToPy(name_id_or_type), cppRngToPy(arguments, arguments + size));
}
bool observer_theory_element(clingo_id_t element_id, clingo_id_t const *terms, size_t terms_size, clingo_literal_t const *condition, size_t condition_size, void *data) {
    return observer_call("GroundProgramObserver::theory_element", "error in theory_element", data, "theory_element", cppToPy(element_id), cppRngToPy(terms, terms + terms_size), cppRngToPy(condition, condition + condition_size));
}
bool observer_theory_atom(clingo_id_t atom_id_or_zero, clingo_id_t term_id, clingo_id_t const *elements, size_t size, void *data) {
    return observer_call("GroundProgramObserver::theory_atom", "error in theory_atom", data, "theory_atom", cppToPy(atom_id_or_zero), cppToPy(term_id), cppRngToPy(elements, elements + size));
}
bool observer_theory_atom_with_guard(clingo_id_t atom_id_or_zero, clingo_id_t term_id, clingo_id_t const *elements, size_t size, clingo_id_t operator_id, clingo_id_t right_hand_side_id, void *data) {
    return observer_call("GroundProgramObserver::theory_atom_with_guard", "error in theory_atom_with_guard", data, "theory_atom_with_guard", cppToPy(atom_id_or_zero), cppToPy(term_id), cppRngToPy(elements, elements + size), cppToPy(operator_id), cppToPy(right_hand_side_id));
}

// {{{1 wrap wrap Backend

struct Backend : ObjectBase<Backend> {
    clingo_backend_t *backend;

    static PyMethodDef tp_methods[];

    static constexpr char const *tp_type = "Backend";
    static constexpr char const *tp_name = "clingo.Backend";
    static constexpr char const *tp_doc =
    R"(Backend object providing a low level interface to extend a logic program.

This class provides an interface that allows for adding statements in ASPIF
format.)";

    static Object construct(clingo_backend_t *backend) {
        if (!backend) {
            PyErr_Format(PyExc_RuntimeError, "backend not available");
            throw PyException();
        }
        auto self = new_();
        self->backend = backend;
        return self;
    }

    Object enter() {
        handle_c_error(clingo_backend_begin(backend));
        return Reference{*this};
    }

    Object exit() {
        handle_c_error(clingo_backend_end(backend));
        Py_RETURN_FALSE;
    }

    Object addAtom(Reference pyargs, Reference pykwds) {
        static char const *kwlist[] = {"symbol", nullptr};
        Reference symbol;
        ParseTupleAndKeywords(pyargs, pykwds, "|O", kwlist, symbol);
        clingo_symbol_t *symp;
        clingo_symbol_t sym;
        if (!symbol.valid()) { symp = nullptr; }
        else {
            sym = pyToCpp<symbol_wrapper>(symbol).symbol;
            symp = &sym;
        }
        clingo_atom_t atom;
        handle_c_error(clingo_backend_add_atom(backend, symp, &atom));
        return cppToPy(atom);
    }

    Object addRule(Reference pyargs, Reference pykwds) {
        static char const *kwlist[] = {"head", "body", "choice", nullptr};
        Reference pyHead = Py_None;
        Reference pyBody = Py_None;
        Reference pyChoice = Py_False;
        ParseTupleAndKeywords(pyargs, pykwds, "O|OO", kwlist, pyHead, pyBody, pyChoice);
        std::vector<clingo_atom_t> head;
        pyToCpp(pyHead, head);
        std::vector<clingo_literal_t> body;
        if (!pyBody.none()) { pyToCpp(pyBody, body); }
        bool choice = pyChoice.isTrue();
        handle_c_error(clingo_backend_rule(backend, choice, head.data(), head.size(), body.data(), body.size()));
        Py_RETURN_NONE;
    }

    Object addExternal(Reference pyargs, Reference pykwds) {
        static char const *kwlist[] = {"head", "value", nullptr};
        Reference pyAtom = Py_None;
        Reference pyValue = nullptr;
        ParseTupleAndKeywords(pyargs, pykwds, "O|O", kwlist, pyAtom, pyValue);
        clingo_atom_t atom;
        pyToCpp(pyAtom, atom);
        clingo_external_type_t value = pyValue.valid() ? enumValue<TruthValue>(pyValue) : clingo_external_type_false;;
        handle_c_error(clingo_backend_external(backend, atom, value));
        Py_RETURN_NONE;
    }

    Object addWeightRule(Reference pyargs, Reference pykwds) {
        static char const *kwlist[] = {"head", "lower", "body", "choice", nullptr};
        Reference pyHead = Py_None;
        Reference pyLower = Py_None;
        Reference pyBody = Py_None;
        Reference pyChoice = Py_False;
        ParseTupleAndKeywords(pyargs, pykwds, "OOO|O", kwlist, pyHead, pyLower, pyBody, pyChoice);
        auto head = pyToCpp<std::vector<clingo_atom_t>>(pyHead);
        auto lower = pyToCpp<clingo_weight_t>(pyLower);
        auto body = pyToCpp<std::vector<clingo_weighted_literal_t>>(pyBody);
        auto choice = pyToCpp<bool>(pyChoice);
        handle_c_error(clingo_backend_weight_rule(backend, choice, head.data(), head.size(), lower, body.data(), body.size()));
        Py_RETURN_NONE;
    }

    Object addMinimize(Reference pyargs, Reference pykwds) {
        static char const *kwlist[] = {"priority", "literals", nullptr};
        Reference pyPriority = Py_None;
        Reference pyBody = Py_None;
        ParseTupleAndKeywords(pyargs, pykwds, "OO", kwlist, pyPriority, pyBody);
        auto priority = pyToCpp<clingo_weight_t>(pyPriority);
        auto body = pyToCpp<std::vector<clingo_weighted_literal_t>>(pyBody);
        handle_c_error(clingo_backend_minimize(backend, priority, body.data(), body.size()));
        Py_RETURN_NONE;
    }
};

PyMethodDef Backend::tp_methods[] = {
    {"__enter__", to_function<&Backend::enter>(), METH_NOARGS,
R"(__enter__(self) -> Backend

Initialize the backend.

Must be called before using the backend.)"},
    {"__exit__", to_function<&Backend::exit>(), METH_VARARGS,
R"(__exit__(self, type, value, traceback) -> bool

Finalize the backend.

Follows python __exit__ conventions. Does not suppress exceptions.
)"},
    // add_atom
    {"add_atom", to_function<&Backend::addAtom>(), METH_VARARGS | METH_KEYWORDS,
R"(add_atom(self, symbol) -> Int

Return a fresh program atom or the atom associated with the given symbol.

If the given symbol does not exist in the atom base, it is added first. Such
atoms will be used in susequents calls to ground for instantiation.

Keyword Arguments:
symbol -- optional symbol (Default: None)
)"},
    // add_external
    {"add_external", to_function<&Backend::addExternal>(), METH_VARARGS | METH_KEYWORDS,
R"(add_atom(self, atom, value) -> Int

Mark an atom as external optionally fixing its truth value.

Can also be used to unmark an external atom.

Arguments:
atom -- the atom to mark as external

Keyword Arguments:
value -- optional truth value (Default: TruthValue._False)
)"},
    // add_rule
    {"add_rule", to_function<&Backend::addRule>(), METH_VARARGS | METH_KEYWORDS,
R"(add_rule(self, head, body, choice) -> None

Add a disjuntive or choice rule to the program.

Arguments:
head -- list of program atoms

Keyword Arguments:
body   -- list of program literals (Default: [])
choice -- whether to add a disjunctive or choice rule (Default: False)

Integrity constraints and normal rules can be added by using an empty or
singleton head list, respectively.)"},
    // add_weight_rule
    {"add_weight_rule", to_function<&Backend::addWeightRule>(), METH_VARARGS | METH_KEYWORDS,
R"(add_weight_rule(self, head, lower, body, choice) -> None
Add a disjuntive or choice rule with one weight constraint with a lower bound
in the body to the program.

Arguments:
head  -- list of program atoms
lower -- integer for the lower bound
body  -- list of pairs of program literals and weights

Keyword Arguments:
choice -- whether to add a disjunctive or choice rule (Default: False)
)"},
    // add_minimize
    {"add_minimize", to_function<&Backend::addMinimize>(), METH_VARARGS | METH_KEYWORDS,
R"(add_minimize(self, priority, literals) -> None
Add a minimize constraint to the program.

Arguments:
priority -- integer for the priority
literals -- list of pairs of program literals and weights
)"},
    {nullptr, nullptr, 0, nullptr}
};

// {{{1 wrap AST

// {{{2 Py

// {{{3 macros

#define CREATE1(N,a1) \
Object create ## N(Reference pyargs, Reference pykwds) { \
    static char const *kwlist[] = {#a1, nullptr}; \
    PyObject* vals[] = { nullptr }; \
    if (!PyArg_ParseTupleAndKeywords(pyargs.toPy(), pykwds.toPy(), "O", const_cast<char**>(kwlist), &vals[0])) { return nullptr; } \
    return AST::construct(ASTType::N, kwlist, vals); \
}
#define CREATE2(N,a1,a2) \
Object create ## N(Reference pyargs, Reference pykwds) { \
    static char const *kwlist[] = {#a1,#a2, nullptr}; \
    PyObject* vals[] = { nullptr, nullptr }; \
    if (!PyArg_ParseTupleAndKeywords(pyargs.toPy(), pykwds.toPy(), "OO", const_cast<char**>(kwlist), &vals[0], &vals[1])) { return nullptr; } \
    return AST::construct(ASTType::N, kwlist, vals); \
}
#define CREATE3(N,a1,a2,a3) \
Object create ## N(Reference pyargs, Reference pykwds) { \
    static char const *kwlist[] = {#a1, #a2, #a3, nullptr}; \
    PyObject* vals[] = { nullptr, nullptr, nullptr }; \
    if (!PyArg_ParseTupleAndKeywords(pyargs.toPy(), pykwds.toPy(), "OOO", const_cast<char**>(kwlist), &vals[0], &vals[1], &vals[2])) { return nullptr; } \
    return AST::construct(ASTType::N, kwlist, vals); \
}
#define CREATE4(N,a1,a2,a3,a4) \
Object create ## N(Reference pyargs, Reference pykwds) { \
    static char const *kwlist[] = {#a1, #a2, #a3, #a4, nullptr}; \
    PyObject* vals[] = { nullptr, nullptr, nullptr, nullptr }; \
    if (!PyArg_ParseTupleAndKeywords(pyargs.toPy(), pykwds.toPy(), "OOOO", const_cast<char**>(kwlist), &vals[0], &vals[1], &vals[2], &vals[3])) { return nullptr; } \
    return AST::construct(ASTType::N, kwlist, vals); \
}
#define CREATE5(N,a1,a2,a3,a4,a5) \
Object create ## N(Reference pyargs, Reference pykwds) { \
    static char const *kwlist[] = {#a1, #a2, #a3, #a4, #a5, nullptr}; \
    PyObject* vals[] = { nullptr, nullptr, nullptr, nullptr, nullptr }; \
    if (!PyArg_ParseTupleAndKeywords(pyargs.toPy(), pykwds.toPy(), "OOOOO", const_cast<char**>(kwlist), &vals[0], &vals[1], &vals[2], &vals[3], &vals[4])) { return nullptr; } \
    return AST::construct(ASTType::N, kwlist, vals); \
}
#define CREATE6(N,a1,a2,a3,a4,a5,a6) \
Object create ## N(Reference pyargs, Reference pykwds) { \
    static char const *kwlist[] = {#a1, #a2, #a3, #a4, #a5, #a6, nullptr}; \
    PyObject* vals[] = { nullptr, nullptr, nullptr, nullptr, nullptr, nullptr }; \
    if (!PyArg_ParseTupleAndKeywords(pyargs.toPy(), pykwds.toPy(), "OOOOOO", const_cast<char**>(kwlist), &vals[0], &vals[1], &vals[2], &vals[3], &vals[4], &vals[5])) { return nullptr; } \
    return AST::construct(ASTType::N, kwlist, vals); \
}

// {{{3 enums

struct AggregateFunction : EnumType<AggregateFunction> {
    static constexpr char const *tp_type = "AggregateFunction";
    static constexpr char const *tp_name = "clingo.ast.AggregateFunction";
    static constexpr char const *tp_doc =
R"(Enumeration of aggegate functions.

AggregateFunction.Count   -- the #count function
AggregateFunction.Sum     -- the #sum function
AggregateFunction.SumPlus -- the #sum+ function
AggregateFunction.Min     -- the #min function
AggregateFunction.Max     -- the #max function)";

    static constexpr clingo_ast_aggregate_function_t const values[] = {
        clingo_ast_aggregate_function_count,
        clingo_ast_aggregate_function_sum,
        clingo_ast_aggregate_function_sump,
        clingo_ast_aggregate_function_min,
        clingo_ast_aggregate_function_max
    };
    static constexpr const char * const strings[] = {
        "Count",
        "Sum",
        "SumPlus",
        "Min",
        "Max",
    };
    Object tp_repr() {
        switch (static_cast<enum clingo_ast_aggregate_function>(values[offset])) {
            case clingo_ast_aggregate_function_count: { return PyString_FromString("#count"); }
            case clingo_ast_aggregate_function_sum:   { return PyString_FromString("#sum"); }
            case clingo_ast_aggregate_function_sump:  { return PyString_FromString("#sum+"); }
            case clingo_ast_aggregate_function_min:   { return PyString_FromString("#min"); }
            case clingo_ast_aggregate_function_max:   { return PyString_FromString("#max"); }
        }
        throw std::logic_error("cannot happen");
    }
};

constexpr clingo_ast_aggregate_function_t const AggregateFunction::values[];
constexpr const char * const AggregateFunction::strings[];

struct ComparisonOperator : EnumType<ComparisonOperator> {
    static constexpr char const *tp_type = "ComparisonOperator";
    static constexpr char const *tp_name = "clingo.ast.ComparisonOperator";
    static constexpr char const *tp_doc =
R"(Enumeration of comparison operators.

ComparisonOperator.GreaterThan  -- the > operator
ComparisonOperator.LessThan     -- the < operator
ComparisonOperator.LessEqual    -- the <= operator
ComparisonOperator.GreaterEqual -- the >= operator
ComparisonOperator.NotEqual     -- the != operator
ComparisonOperator.Equal        -- the = operator)";

    static constexpr clingo_ast_comparison_operator_t const values[] = {
        clingo_ast_comparison_operator_greater_than,
        clingo_ast_comparison_operator_less_than,
        clingo_ast_comparison_operator_less_equal,
        clingo_ast_comparison_operator_greater_equal,
        clingo_ast_comparison_operator_not_equal,
        clingo_ast_comparison_operator_equal
    };
    static constexpr const char * const strings[] = {
        "GreaterThan",
        "LessThan",
        "LessEqual",
        "GreaterEqual",
        "NotEqual",
        "Equal"
    };
    Object tp_repr() {
        switch (offset) {
            case 0: { return PyString_FromString(">"); }
            case 1: { return PyString_FromString("<"); }
            case 2: { return PyString_FromString("<="); }
            case 3: { return PyString_FromString(">="); }
            case 4: { return PyString_FromString("!="); }
            case 5: { return PyString_FromString("="); }
        }
        throw std::logic_error("cannot happen");
    }
};

constexpr clingo_ast_comparison_operator_t const ComparisonOperator::values[];
constexpr const char * const ComparisonOperator::strings[];

struct ASTType : EnumType<ASTType> {
    enum T {
        Id,
        Variable, Symbol, UnaryOperation, BinaryOperation, Interval, Function, Pool,
        CSPProduct, CSPSum, CSPGuard,
        BooleanConstant, SymbolicAtom, Comparison, CSPLiteral,
        AggregateGuard, ConditionalLiteral, Aggregate, BodyAggregateElement, BodyAggregate, HeadAggregateElement, HeadAggregate, Disjunction, DisjointElement, Disjoint,
        TheorySequence, TheoryFunction, TheoryUnparsedTermElement, TheoryUnparsedTerm, TheoryGuard, TheoryAtomElement, TheoryAtom,
        Literal,
        TheoryOperatorDefinition, TheoryTermDefinition, TheoryGuardDefinition, TheoryAtomDefinition, TheoryDefinition,
        Rule, Definition, ShowSignature, ShowTerm, Minimize, Script, Program, External, Edge, Heuristic, ProjectAtom, ProjectSignature,
    };
    static constexpr char const *tp_type = "ASTType";
    static constexpr char const *tp_name = "clingo.ast.ASTType";
    static constexpr char const *tp_doc =
R"(Enumeration of ast node types.)";

    static constexpr T const values[] = {
        Id,
        Variable, Symbol, UnaryOperation, BinaryOperation, Interval, Function, Pool,
        CSPProduct, CSPSum, CSPGuard,
        BooleanConstant, SymbolicAtom, Comparison, CSPLiteral,
        AggregateGuard, ConditionalLiteral, Aggregate, BodyAggregateElement, BodyAggregate, HeadAggregateElement, HeadAggregate, Disjunction, DisjointElement, Disjoint,
        TheorySequence, TheoryFunction, TheoryUnparsedTermElement, TheoryUnparsedTerm, TheoryGuard, TheoryAtomElement, TheoryAtom,
        Literal,
        TheoryOperatorDefinition, TheoryTermDefinition, TheoryGuardDefinition, TheoryAtomDefinition, TheoryDefinition,
        Rule, Definition, ShowSignature, ShowTerm, Minimize, Script, Program, External, Edge, Heuristic, ProjectAtom, ProjectSignature,
    };
    static constexpr const char * const strings[] = {
        "Id",
        "Variable", "Symbol", "UnaryOperation", "BinaryOperation", "Interval", "Function", "Pool",
        "CSPProduct", "CSPSum", "CSPGuard",
        "BooleanConstant", "SymbolicAtom", "Comparison", "CSPLiteral",
        "AggregateGuard", "ConditionalLiteral", "Aggregate", "BodyAggregateElement", "BodyAggregate", "HeadAggregateElement", "HeadAggregate", "Disjunction", "DisjointElement", "Disjoint",
        "TheorySequence", "TheoryFunction", "TheoryUnparsedTermElement", "TheoryUnparsedTerm", "TheoryGuard", "TheoryAtomElement", "TheoryAtom",
        "Literal",
        "TheoryOperatorDefinition", "TheoryTermDefinition", "TheoryGuardDefinition", "TheoryAtomDefinition", "TheoryDefinition",
        "Rule", "Definition", "ShowSignature", "ShowTerm", "Minimize", "Script", "Program", "External", "Edge", "Heuristic", "ProjectAtom", "ProjectSignature",
    };
};

constexpr ASTType::T const ASTType::values[];
constexpr const char * const ASTType::strings[];

struct Sign : EnumType<Sign> {
    static constexpr char const *tp_type = "Sign";
    static constexpr char const *tp_name = "clingo.ast.Sign";
    static constexpr char const *tp_doc =
R"(The available signs for literals.

Sign.NoSign         --
Sign.Negation       -- not
Sign.DoubleNegation -- not not)";

    static constexpr clingo_ast_sign_t const values[] = {
        clingo_ast_sign_none,
        clingo_ast_sign_negation,
        clingo_ast_sign_double_negation
    };
    static constexpr const char * const strings[] = {
        "NoSign",
        "Negation",
        "DoubleNegation"
    };
    Object tp_repr() {
        switch (offset) {
            case 0: { return PyString_FromString(""); }
            case 1: { return PyString_FromString("not "); }
            case 2: { return PyString_FromString("not not "); }
        }
        throw std::logic_error("cannot happen");
    }
};

constexpr clingo_ast_sign_t const Sign::values[];
constexpr const char * const Sign::strings[];

struct UnaryOperator : EnumType<UnaryOperator> {
    static PyMethodDef tp_methods[];

    static constexpr char const *tp_type = "UnaryOperator";
    static constexpr char const *tp_name = "clingo.ast.UnaryOperator";
    static constexpr char const *tp_doc =
R"(Enumeration of unary operators.

UnaryOperator.Negation -- bitwise negation
UnaryOperator.Minus    -- unary minus and classical negation
UnaryOperator.Absolute -- absolute value
)";

    static constexpr clingo_ast_unary_operator_t const values[] = {
        clingo_ast_unary_operator_absolute,
        clingo_ast_unary_operator_minus,
        clingo_ast_unary_operator_negation,
    };
    static constexpr const char * const strings[] = {
        "Absolute",
        "Minus",
        "Negation",
    };
    static PyObject *leftHandSide(UnaryOperator *self) {
        switch (static_cast<enum clingo_ast_unary_operator>(self->values[self->offset])) {
            case clingo_ast_unary_operator_absolute: { return PyString_FromString("|"); }
            case clingo_ast_unary_operator_minus:    { return PyString_FromString("-"); }
            case clingo_ast_unary_operator_negation: { return PyString_FromString("~"); }
        }
        return PyString_FromString("");
    }
    static PyObject *rightHandSide(UnaryOperator *self) {
        return self->values[self->offset] == clingo_ast_unary_operator_absolute
            ? PyString_FromString("|")
            : PyString_FromString("");
    }
};

PyMethodDef UnaryOperator::tp_methods[] = {
    { "left_hand_side", (PyCFunction)leftHandSide, METH_NOARGS,
R"(left_hand_side(self) -> str

Left-hand side representation of the operator.)"},
    { "right_hand_side", (PyCFunction)rightHandSide, METH_NOARGS,
R"(right_hand_side(self) -> str

Right-hand side representation of the operator.)"},
    { nullptr, nullptr, 0, nullptr }
};

constexpr clingo_ast_unary_operator_t const UnaryOperator::values[];
constexpr const char * const UnaryOperator::strings[];

struct BinaryOperator : EnumType<BinaryOperator> {
    static constexpr char const *tp_type = "BinaryOperator";
    static constexpr char const *tp_name = "clingo.ast.BinaryOperator";
    static constexpr char const *tp_doc =
R"(Enumeration of binary operators.

BinaryOperator.XOr            -- bitwise exclusive or
BinaryOperator.Or             -- bitwise or
BinaryOperator.And            -- bitwise and
BinaryOperator.Plus           -- arithmetic addition
BinaryOperator.Minus          -- arithmetic subtraction
BinaryOperator.Multiplication -- arithmetic multipilcation
BinaryOperator.Division       -- arithmetic division
BinaryOperator.Modulo         -- arithmetic modulo
BinaryOperator.Power          -- arithmetic exponentiation
)";
    static constexpr clingo_ast_binary_operator_t const values[] = {
        clingo_ast_binary_operator_xor,
        clingo_ast_binary_operator_or,
        clingo_ast_binary_operator_and,
        clingo_ast_binary_operator_plus,
        clingo_ast_binary_operator_minus,
        clingo_ast_binary_operator_multiplication,
        clingo_ast_binary_operator_division,
        clingo_ast_binary_operator_modulo,
        clingo_ast_binary_operator_power,
    };
    static constexpr const char * const strings[] = {
        "XOr",
        "Or",
        "And",
        "Plus",
        "Minus",
        "Multiplication",
        "Division",
        "Modulo",
        "Power",
    };
    Object tp_repr() {
        switch (offset) {
            case 0: { return PyString_FromString("^"); }
            case 1: { return PyString_FromString("?"); }
            case 2: { return PyString_FromString("&"); }
            case 3: { return PyString_FromString("+"); }
            case 4: { return PyString_FromString("-"); }
            case 5: { return PyString_FromString("*"); }
            case 6: { return PyString_FromString("/"); }
            case 7: { return PyString_FromString("\\"); }
            case 8: { return PyString_FromString("**"); }
        }
        throw std::logic_error("cannot happen");
    }
};

constexpr clingo_ast_binary_operator_t const BinaryOperator::values[];
constexpr const char * const BinaryOperator::strings[];

struct TheorySequenceType : EnumType<TheorySequenceType> {
    enum T { Set, Tuple, List };
    static PyMethodDef tp_methods[];

    static constexpr char const *tp_type = "TheorySequenceType";
    static constexpr char const *tp_name = "clingo.ast.TheorySequenceType";
    static constexpr char const *tp_doc =
R"(Enumeration of theory term sequence types.

TheorySequenceType.Tuple -- sequence enclosed in parenthesis
TheorySequenceType.List  -- sequence enclosed in brackets
TheorySequenceType.Set   -- sequence enclosed in braces
)";

    static constexpr T const values[] = {
        Set,
        Tuple,
        List,
    };
    static constexpr const char * const strings[] = {
        "Set",
        "Tuple",
        "List",
    };
    static PyObject *leftHandSide(TheorySequenceType *self) {
        switch (self->values[self->offset]) {
            case Set:   { return PyString_FromString("{"); }
            case Tuple: { return PyString_FromString("("); }
            case List:  { return PyString_FromString("["); }
        }
        return PyString_FromString("");
    }
    static PyObject *rightHandSide(TheorySequenceType *self) {
        switch (self->values[self->offset]) {
            case Set:   { return PyString_FromString("}"); }
            case Tuple: { return PyString_FromString(")"); }
            case List:  { return PyString_FromString("]"); }
        }
        return PyString_FromString("");
    }
};

PyMethodDef TheorySequenceType::tp_methods[] = {
    { "left_hand_side", (PyCFunction)leftHandSide, METH_NOARGS,
R"(left_hand_side(self) -> str

Left-hand side representation of the sequence.)"},
    { "right_hand_side", (PyCFunction)rightHandSide, METH_NOARGS,
R"(right_hand_side(self) -> str

Right-hand side representation of the sequence.)"},
    { nullptr, nullptr, 0, nullptr }
};

constexpr TheorySequenceType::T const TheorySequenceType::values[];
constexpr const char * const TheorySequenceType::strings[];

struct TheoryOperatorType : EnumType<TheoryOperatorType> {
    static constexpr char const *tp_type = "TheoryOperatorType";
    static constexpr char const *tp_name = "clingo.ast.TheoryOperatorType";
    static constexpr char const *tp_doc =
R"(Enumeration of operator types.

TheoryOperatorType.Unary       -- unary operator
TheoryOperatorType.BinaryLeft  -- binary left associative operator
TheoryOperatorType.BinaryRight -- binary right associative operator)";

    static constexpr clingo_ast_theory_operator_type_t const values[] = {
        clingo_ast_theory_operator_type_unary,
        clingo_ast_theory_operator_type_binary_left,
        clingo_ast_theory_operator_type_binary_right
    };
    static constexpr const char * const strings[] = {
        "Unary",
        "BinaryLeft",
        "BinaryRight"
    };
    Object tp_repr() {
        switch (offset) {
            case 0: { return PyString_FromString("unary"); }
            case 1: { return PyString_FromString("binary, left"); }
            case 2: { return PyString_FromString("binary, right"); }
        }
        throw std::logic_error("cannot happen");
    }
};

constexpr clingo_ast_theory_operator_type_t const TheoryOperatorType::values[];
constexpr const char * const TheoryOperatorType::strings[];

struct TheoryAtomType : EnumType<TheoryAtomType> {
    static constexpr char const *tp_type = "TheoryAtomType";
    static constexpr char const *tp_name = "clingo.ast.TheoryAtomType";
    static constexpr char const *tp_doc =
R"(Enumeration of theory atom types.

TheoryAtomType.Any       -- atom can occur anywhere
TheoryAtomType.Body      -- atom can only occur in rule bodies
TheoryAtomType.Head      -- atom can only occur in rule heads
TheoryAtomType.Directive -- atom can only occur in facts
)";

    static constexpr clingo_ast_theory_atom_definition_type_t const values[] = {
        clingo_ast_theory_atom_definition_type_any,
        clingo_ast_theory_atom_definition_type_body,
        clingo_ast_theory_atom_definition_type_head,
        clingo_ast_theory_atom_definition_type_directive
    };
    static constexpr const char * const strings[] = {
        "Any",
        "Body",
        "Head",
        "Directive"
    };
    Object tp_repr() {
        switch (static_cast<enum clingo_ast_theory_atom_definition_type>(values[offset])) {
            case clingo_ast_theory_atom_definition_type_any:       { return PyString_FromString("any"); }
            case clingo_ast_theory_atom_definition_type_body:      { return PyString_FromString("body"); }
            case clingo_ast_theory_atom_definition_type_head:      { return PyString_FromString("head"); }
            case clingo_ast_theory_atom_definition_type_directive: { return PyString_FromString("directive"); }
        }
        throw std::logic_error("cannot happen");
    }
};

constexpr clingo_ast_theory_atom_definition_type_t const TheoryAtomType::values[];
constexpr const char * const TheoryAtomType::strings[];

struct ScriptType : EnumType<ScriptType> {
    enum T { Python, Lua };
    static constexpr char const *tp_type = "ScriptType";
    static constexpr char const *tp_name = "clingo.ast.ScriptType";
    static constexpr char const *tp_doc =
R"(Enumeration of theory atom types.

ScriptType.Python -- python code
ScriptType.Lua    -- lua code
)";

    static constexpr T const values[] = {
        Python,
        Lua
    };
    static constexpr const char * const strings[] = {
        "Python",
        "Lua",
    };
    Object tp_repr() {
        switch (values[offset]) {
            case Python: { return PyString_FromString("python"); }
            case Lua:    { return PyString_FromString("lua"); }
        }
        throw std::logic_error("cannot happen");
    }
};

constexpr ScriptType::T const ScriptType::values[];
constexpr const char * const ScriptType::strings[];

// }}}3

struct AST : ObjectBase<AST> {
    ASTType::T type_;
    Dict fields_;
    List children;
    static PyMethodDef tp_methods[];
    static PyGetSetDef tp_getset[];
    static constexpr char const *tp_type = "AST";
    static constexpr char const *tp_name = "clingo.ast.AST";
    static constexpr char const *tp_doc = R"(AST(type, **arguments) -> AST

Node in the abstract syntax tree.

Arguments:
type -- value in the enumeration ASTType

Additionally, the functions takes an arbitrary number of keyword arguments.
These should contain the required fields of the node but can also be set
later.

AST nodes can be structually compared ignoring the location.

Note that it is also possible to create AST nodes using one of the functions
provided in this module.
)";
    static Object tp_new(PyTypeObject *type) {
        auto self = new_(type);
        new (&self->fields_) Dict();
        new (&self->children) List(nullptr);
        return self;
    }
    void tp_init(Reference args, Reference kwargs) {
        Reference pyType;
        ParseTuple(args, "O", pyType);
        type_ = enumValue<ASTType>(pyType);
        if (kwargs.valid()) {
            for (auto item : Dict{Reference{kwargs}}.items().iter()) {
                fields_.setItem(item.getItem(0), item.getItem(1));
            }
        }
    }
    static Object construct(ASTType::T t) {
        auto self = new_();
        new (&self->fields_) Dict();
        new (&self->children) List(nullptr);
        self->type_ = t;
        return self;
    }
    static Object construct(ASTType::T type, char const **kwlist, PyObject **vals) {
        Object ret = construct(type);
        auto jt = vals;
        for (auto it = kwlist; *it; ++it) {
            ret.setAttr(*it, *jt++);
        }
        return ret;
    }
    Object childKeys_() {
        auto ret = [](std::initializer_list<char const *> l) { return cppToPy(l); };
        switch (type_) {
            case ASTType::Id:                        { return ret({ }); }
            case ASTType::Variable:                  { return ret({ }); }
            case ASTType::Symbol:                    { return ret({ }); }
            case ASTType::UnaryOperation:            { return ret({ "argument" }); }
            case ASTType::BinaryOperation:           { return ret({ "left", "right" }); }
            case ASTType::Interval:                  { return ret({ "left", "right" }); }
            case ASTType::Function:                  { return ret({ "arguments" }); }
            case ASTType::Pool:                      { return ret({ "arguments" }); }
            case ASTType::CSPProduct:                { return ret({ "coefficient", "variable" }); }
            case ASTType::CSPSum:                    { return ret({ "terms" }); }
            case ASTType::CSPGuard:                  { return ret({ "term" }); }
            case ASTType::BooleanConstant:           { return ret({ }); }
            case ASTType::SymbolicAtom:              { return ret({ "term" }); }
            case ASTType::Comparison:                { return ret({ "left", "right" }); }
            case ASTType::CSPLiteral:                { return ret({ "term", "guards" }); }
            case ASTType::AggregateGuard:            { return ret({ "term" }); }
            case ASTType::ConditionalLiteral:        { return ret({ "literal", "condition" }); }
            case ASTType::Aggregate:                 { return ret({ "left_guard", "elements", "right_guard" }); }
            case ASTType::BodyAggregateElement:      { return ret({ "tuple", "condition" }); }
            case ASTType::BodyAggregate:             { return ret({ "left_guard", "elements", "right_guard" }); }
            case ASTType::HeadAggregateElement:      { return ret({ "tuple", "condition" }); }
            case ASTType::HeadAggregate:             { return ret({ "left_guard", "elements", "right_guard" }); }
            case ASTType::Disjunction:               { return ret({ "elements" }); }
            case ASTType::DisjointElement:           { return ret({ "tuple", "term", "condition" }); }
            case ASTType::Disjoint:                  { return ret({ "elements" }); }
            case ASTType::TheorySequence:            { return ret({ "terms" }); }
            case ASTType::TheoryFunction:            { return ret({ "arguments" }); }
            case ASTType::TheoryUnparsedTermElement: { return ret({ "term" }); }
            case ASTType::TheoryUnparsedTerm:        { return ret({ "elements" }); }
            case ASTType::TheoryGuard:               { return ret({ "term" }); }
            case ASTType::TheoryAtomElement:         { return ret({ "tuple", "condition" }); }
            case ASTType::TheoryAtom:                { return ret({ "term", "elements", "guard" }); }
            case ASTType::Literal:                   { return ret({ "atom" }); }
            case ASTType::TheoryOperatorDefinition:  { return ret({ }); }
            case ASTType::TheoryTermDefinition:      { return ret({ "operators" }); }
            case ASTType::TheoryGuardDefinition:     { return ret({ }); }
            case ASTType::TheoryAtomDefinition:      { return ret({ "guard" }); }
            case ASTType::TheoryDefinition:          { return ret({ "terms", "atoms" }); }
            case ASTType::Rule:                      { return ret({ "head", "body" }); }
            case ASTType::Definition:                { return ret({ "value" }); }
            case ASTType::ShowSignature:             { return ret({ }); }
            case ASTType::ShowTerm:                  { return ret({ "term", "body" }); }
            case ASTType::Minimize:                  { return ret({ "weight", "priority", "tuple", "body" }); }
            case ASTType::Script:                    { return ret({ }); }
            case ASTType::Program:                   { return ret({ "parameters" }); }
            case ASTType::External:                  { return ret({ "atom", "body" }); }
            case ASTType::Edge:                      { return ret({ "u", "v", "body" }); }
            case ASTType::Heuristic:                 { return ret({ "atom", "body", "bias", "priority", "modifier" }); }
            case ASTType::ProjectAtom:               { return ret({ "atom", "body" }); }
            case ASTType::ProjectSignature:          { return ret({ }); }
        }
        throw std::logic_error("cannot happen");
    }
    Object childKeys() {
        if (!children.valid()) { children = childKeys_(); }
        return children;
    }
    Object getType() {
        return ASTType::getAttr(type_);
    }
    void setType(Reference value) {
        type_ = enumValue<ASTType>(value);
    }
    void tp_setattro(Reference name, Reference value) {
        children = nullptr;
        if (PyObject_GenericSetAttr(toPy(), name.toPy(), value.toPy()) < 0) {
            if (PyErr_ExceptionMatches(PyExc_AttributeError)) {
                PyErr_Clear();
                fields_.setItem(name, value);
            }
            else { throw PyException(); }
        }
    }
    Object tp_getattro(Reference name) {
        auto ret = PyDict_GetItem(fields_.toPy(), name.toPy());
        Py_XINCREF(ret);
        return ret
            ? ret
            : PyObject_GenericGetAttr(reinterpret_cast<PyObject*>(this), name.toPy());
    }
    void tp_dealloc() {
        fields_.~Dict();
        children.~List();
    }

    Object tp_repr() {
        std::ostringstream out;
        switch (type_) {
            // {{{3 term
            case ASTType::Id: { return fields_.getItem("id").str(); }
            case ASTType::Variable: { return fields_.getItem("name").str(); }
            case ASTType::Symbol:   { return fields_.getItem("symbol").str(); }
            case ASTType::UnaryOperation: {
                Object unop = fields_.getItem("operator");
                out << unop.call("left_hand_side") << fields_.getItem("argument") << unop.call("right_hand_side");
                break;
            }
            case ASTType::BinaryOperation: {
                out << "(" << fields_.getItem("left") << fields_.getItem("operator") << fields_.getItem("right") << ")";
                break;
            }
            case ASTType::Interval: {
                out << "(" << fields_.getItem("left") << ".." << fields_.getItem("right") << ")";
                break;
            }
            case ASTType::Function: {
                Object name = fields_.getItem("name"), args = fields_.getItem("arguments");
                bool tc = name.size() == 0 && args.size() == 1;
                bool ey = name.size() == 0 && args.empty();
                out << (fields_.getItem("external").isTrue() ? "@" : "") << name << printList(args, "(", ",", tc ? ",)" : ")", ey);
                break;
            }
            case ASTType::Pool: {
                Object args = fields_.getItem("arguments");
                if (args.empty()) { out << "(1/0)"; }
                else              { out << printList(args, "(", ";", ")", true); }
                break;
            }
            case ASTType::CSPProduct: {
                auto var = fields_.getItem("variable");
                auto coe = fields_.getItem("coefficient");
                if (!var.none()) { out << coe << "$*" << "$" << var; }
                else             { out << coe; }
                break;
            }
            case ASTType::CSPSum: {
                auto terms = fields_.getItem("terms");
                if (terms.empty()) { out << "0"; }
                else               { out << printList(terms, "", "$+", "", false); }
                break;
            }
            // {{{3 literal
            case ASTType::Literal: {
                out << fields_.getItem("sign") << fields_.getItem("atom");
                break;
            }
            case ASTType::BooleanConstant: {
                out << (fields_.getItem("value").isTrue() ? "#true" : "#false");
                break;
            }
            case ASTType::SymbolicAtom: {
                out << fields_.getItem("term");
                break;
            }
            case ASTType::Comparison: {
                out << fields_.getItem("left") << fields_.getItem("comparison") << fields_.getItem("right");
                break;
            }
            case ASTType::CSPGuard: {
                out << "$" << fields_.getItem("comparison") << fields_.getItem("term");
                break;
            }
            case ASTType::CSPLiteral: {
                out << fields_.getItem("term") << printList(fields_.getItem("guards"), "", "", "", false);
                break;
            }
            // {{{3 aggregate
            case ASTType::AggregateGuard: {
                out << "AggregateGuard(" << fields_.getItem("comparison") << ", " << fields_.getItem("term") << ")";
                break;
            }
            case ASTType::ConditionalLiteral: {
                out << fields_.getItem("literal") << printList(fields_.getItem("condition"), " : ", ", ", "", true);
                break;
            }
            case ASTType::Aggregate: {
                auto left = fields_.getItem("left_guard"), right = fields_.getItem("right_guard");
                if (!left.none()) { out << left.getAttr("term") << " " << left.getAttr("comparison") << " "; }
                out << "{ " << printList(fields_.getItem("elements"), "", "; ", "", false) << " }";
                if (!right.none()) { out << " " << right.getAttr("comparison") << " " << right.getAttr("term"); }
                break;
            }
            case ASTType::BodyAggregateElement: {
                out << printList(fields_.getItem("tuple"), "", ",", "", false) << " : " << printList(fields_.getItem("condition"), "", ", ", "", false);
                break;
            }
            case ASTType::BodyAggregate: {
                auto left = fields_.getItem("left_guard"), right = fields_.getItem("right_guard");
                if (!left.none()) { out << left.getAttr("term") << " " << left.getAttr("comparison") << " "; }
                out << fields_.getItem("function") << " { " << printList(fields_.getItem("elements"), "", "; ", "", false) << " }";
                if (!right.none()) { out << " " << right.getAttr("comparison") << " " << right.getAttr("term"); }
                break;
            }
            case ASTType::HeadAggregateElement: {
                out << printList(fields_.getItem("tuple"), "", ",", "", false) << " : " << fields_.getItem("condition");
                break;
            }
            case ASTType::HeadAggregate: {
                auto left = fields_.getItem("left_guard"), right = fields_.getItem("right_guard");
                if (!left.none()) { out << left.getAttr("term") << " " << left.getAttr("comparison") << " "; }
                out << fields_.getItem("function") << " { " << printList(fields_.getItem("elements"), "", "; ", "", false) << " }";
                if (!right.none()) { out << " " << right.getAttr("comparison") << " " << right.getAttr("term"); }
                break;
            }
            case ASTType::Disjunction: {
                out << printList(fields_.getItem("elements"), "", "; ", "", false);
                break;
            }
            case ASTType::DisjointElement: {
                out << printList(fields_.getItem("tuple"), "", ",", "", false) << " : " << fields_.getItem("term") << " : " << printList(fields_.getItem("condition"), "", ",", "", false);
                break;
            }
            case ASTType::Disjoint: {
                out << "#disjoint { " << printList(fields_.getItem("elements"), "", "; ", "", false) << " }";
                break;
            }
            // {{{3 theory atom
            case ASTType::TheorySequence: {
                auto type = fields_.getItem("sequence_type"), terms = fields_.getItem("terms");
                bool tc = terms.size() == 1 && type == TheorySequenceType::getAttr(TheorySequenceType::Tuple);
                out << type.call("left_hand_side") << printList(terms, "", ",", "", true) << (tc ? "," : "") << type.call("right_hand_side");
                break;
            }
            case ASTType::TheoryFunction: {
                auto args = fields_.getItem("arguments");
                out << fields_.getItem("name") << printList(args, "(", ",", ")", !args.empty());
                break;
            }
            case ASTType::TheoryUnparsedTermElement: {
                out << printList(fields_.getItem("operators"), "", " ", " ", false) << fields_.getItem("term");
                break;
            }
            case ASTType::TheoryUnparsedTerm: {
                auto elems = fields_.getItem("elements");
                bool pp = elems.size() != 1 || !elems.getItem(0).getAttr("operators").empty();
                out << (pp ? "(" : "") << printList(elems, "", " ", "", false) << (pp ? ")" : "");
                break;
            }
            case ASTType::TheoryGuard: {
                out << fields_.getItem("operator_name") << " " << fields_.getItem("term");
                break;
            }
            case ASTType::TheoryAtomElement: {
                out << printList(fields_.getItem("tuple"), "", ",", "", false) << " : " << printList(fields_.getItem("condition"), "", ",", "", false);
                break;
            }
            case ASTType::TheoryAtom: {
                auto guard = fields_.getItem("guard");
                out << "&" << fields_.getItem("term") << " { " << printList(fields_.getItem("elements"), "", "; ", "", false) << " }";
                if (!guard.none()) { out << " " << guard; }
                break;
            }
            // {{{3 theory definition
            case ASTType::TheoryOperatorDefinition: {
                out << fields_.getItem("name") << " : " << fields_.getItem("priority") << ", " << fields_.getItem("operator_type");
                break;
            }
            case ASTType::TheoryTermDefinition: {
                out << fields_.getItem("name") << " {\n" << printList(fields_.getItem("operators"), "  ", ";\n", "\n", true) << "}";
                break;
            }
            case ASTType::TheoryGuardDefinition: {
                out << "{ " << printList(fields_.getItem("operators"), "", ", ", "", false) << " }, " << fields_.getItem("term");
                break;
            }
            case ASTType::TheoryAtomDefinition: {
                auto guard = fields_.getItem("guard");
                out << "&" << fields_.getItem("name") << "/" << fields_.getItem("arity") << " : " << fields_.getItem("elements");
                if (!guard.none()) { out << ", " << guard; }
                out << ", " << fields_.getItem("atom_type");
                break;
            }
            case ASTType::TheoryDefinition: {
                out << "#theory " << fields_.getItem("name") << " {\n";
                bool comma = false;
                for (auto y : fields_.getItem("terms").iter()) {
                    if (comma) { out << ";\n"; }
                    else       { comma = true; }
                    out << "  " << y.getAttr("name") << " {\n" << printList(y.getAttr("operators"), "    ", ";\n", "\n", true) << "  }";
                }
                for (auto y : fields_.getItem("atoms").iter()) {
                    if (comma) { out << ";\n"; }
                    else       { comma = true; }
                    out << "  " << y;
                }
                if (comma) { out << "\n"; }
                out << "}.";
                break;
            }
            // {{{3 statement
            case ASTType::Rule: {
                out << fields_.getItem("head") << printBody(fields_.getItem("body"), " :- ");
                break;
            }
            case ASTType::Definition: {
                out << "#const " << fields_.getItem("name") << " = " << fields_.getItem("value") << ".";
                if (fields_.getItem("is_default").isTrue()) { out << " [default]"; }
                break;
            }
            case ASTType::ShowSignature: {
                out << "#show " << (fields_.getItem("csp").isTrue() ? "$" : "") << (fields_.getItem("positive").isTrue() ? "" : "-") << fields_.getItem("name") << "/" << fields_.getItem("arity") << ".";
                break;
            }
            case ASTType::ShowTerm: {
                out << "#show " << (fields_.getItem("csp").isTrue() ? "$" : "") << fields_.getItem("term") << printBody(fields_.getItem("body"));
                break;
            }
            case ASTType::Minimize: {
                out << printBody(fields_.getItem("body"), ":~ ") << " [" << fields_.getItem("weight") << "@" << fields_.getItem("priority") << printList(fields_.getItem("tuple"), ",", ",", "", false) << "]";
                break;
            }
            case ASTType::Script: {
                auto s = pyToCpp<std::string>(fields_.getItem("code"));
                if (!s.empty() && s.back() == '\n') {
                    s.back() = '.';
                }
                out << s;
                break;
            }
            case ASTType::Program: {
                out << "#program " << fields_.getItem("name") << printList(fields_.getItem("parameters"), "(", ",", ")", false) << ".";
                break;
            }
            case ASTType::External: {
                out << "#external " << fields_.getItem("atom") << printBody(fields_.getItem("body"));
                break;
            }
            case ASTType::Edge: {
                out << "#edge (" << fields_.getItem("u") << "," << fields_.getItem("v") << ")" << printBody(fields_.getItem("body"));
                break;
            }
            case ASTType::Heuristic: {
                out << "#heuristic " << fields_.getItem("atom") << printBody(fields_.getItem("body")) << " [" << fields_.getItem("bias")<< "@" << fields_.getItem("priority") << "," << fields_.getItem("modifier") << "]";
                break;
            }
            case ASTType::ProjectAtom: {
                out << "#project " << fields_.getItem("atom") << printBody(fields_.getItem("body"));
                break;
            }
            case ASTType::ProjectSignature: {
                out << "#project " << (fields_.getItem("positive").isTrue() ? "" : "-") << fields_.getItem("name") << "/" << fields_.getItem("arity") << ".";
                break;
            }
            // }}}3
        }
        return cppToPy(out.str().c_str());
    }

    List toList() {
        List k;
        Object loc = PyString_FromString("location");
        for (auto x : keys().iter()) {
            if (x != loc) { k.append(x); }
        }
        k.sort();
        List ret;
        ret.append(ASTType::getAttr(type_));
        for (auto x : k.iter()) {
            ret.append(Tuple{x, mp_subscript(x)});
        }
        return ret;
    }

    Object tp_richcompare(AST &b, int op) {
        return toList().richCompare(b.toList(), op);
    }

    Py_ssize_t mp_length() { return fields_.length(); }
    Object mp_subscript(Reference name) { return fields_.getItem(name); }
    void mp_ass_subscript(Reference name, Reference value) {
        if (value.valid()) { fields_.setItem(name, value); }
        else               { fields_.delItem(name); }
    }
    Object keys() { return fields_.keys(); }
    Object values() { return fields_.values(); }
    Object items() { return fields_.items(); }
    bool sq_contains(Reference value) { return fields_.contains(value); }
    Object tp_iter() { return fields_.iter(); }
};

PyMethodDef AST::tp_methods[] = {
    {"keys", to_function<&AST::keys>(), METH_NOARGS,
R"(keys(self) -> list

The list of keys of the AST node.
)"},
    {"values", to_function<&AST::values>(), METH_NOARGS,
R"(values(self) -> list

The list of values of the AST node.
)"},
    {"items", to_function<&AST::items>(), METH_NOARGS,
R"(items(self) -> list

The list of items of the AST node.
)"},
    {nullptr, nullptr, 0, nullptr}
};

PyGetSetDef AST::tp_getset[] = {
    {(char*)"child_keys", to_getter<&AST::childKeys>(), nullptr, (char*)"List of names of all AST child nodes.", nullptr},
    {(char*)"type", to_getter<&AST::getType>(), to_setter<&AST::setType>(), (char*)"The type of the node.", nullptr},
    {nullptr, nullptr, nullptr, nullptr, nullptr}
};

// {{{3 terms

CREATE2(Id, location, id)
CREATE2(Variable, location, name)
CREATE2(Symbol, location, symbol)
CREATE3(UnaryOperation, location, operator, argument)
CREATE4(BinaryOperation, location, operator, left, right)
CREATE3(Interval, location, left, right)
CREATE4(Function, location, name, arguments, external)
CREATE2(Pool, location, arguments)
CREATE3(CSPProduct, location, coefficient, variable)
CREATE2(CSPSum, location, terms)

// {{{3 literals

CREATE1(BooleanConstant, value)
CREATE1(SymbolicAtom, term)
CREATE3(Comparison, comparison, left, right)
CREATE2(CSPGuard, comparison, term)
CREATE3(CSPLiteral, location, term, guards)
CREATE3(Literal, location, sign, atom)

// {{{3 aggregates

CREATE2(AggregateGuard, comparison, term)
CREATE3(ConditionalLiteral, location, literal, condition)
CREATE4(Aggregate, location, left_guard, elements, right_guard)
CREATE2(BodyAggregateElement, tuple, condition)
CREATE5(BodyAggregate, location, left_guard, function, elements, right_guard)
CREATE2(HeadAggregateElement, tuple, condition)
CREATE5(HeadAggregate, location, left_guard, function, elements, right_guard)
CREATE2(Disjunction, location, elements)
CREATE4(DisjointElement, location, tuple, term, condition)
CREATE2(Disjoint, location, elements)

// {{{3 theory atom

CREATE3(TheorySequence, location, sequence_type, terms)
CREATE3(TheoryFunction, location, name, arguments)
CREATE2(TheoryUnparsedTermElement, operators, term)
CREATE2(TheoryUnparsedTerm, location, elements)
CREATE2(TheoryGuard, operator_name, term)
CREATE2(TheoryAtomElement, tuple, condition)
CREATE4(TheoryAtom, location, term, elements, guard)

// {{{3 theory definitions

CREATE4(TheoryOperatorDefinition, location, name, priority, operator_type)
CREATE3(TheoryTermDefinition, location, name, operators)
CREATE2(TheoryGuardDefinition, operators, term)
CREATE6(TheoryAtomDefinition, location, atom_type, name, arity, elements, guard)

// {{{3 statements

CREATE3(Rule, location, head, body)
CREATE4(Definition, location, name, value, is_default)
CREATE5(ShowSignature, location, name, arity, positive, csp)
CREATE4(ShowTerm, location, term, body, csp)
CREATE5(Minimize, location, weight, priority, tuple, body)
CREATE3(Script, location, script_type, code)
CREATE3(Program, location, name, parameters)
CREATE3(External, location, atom, body)
CREATE4(Edge, location, u, v, body)
CREATE6(Heuristic, location, atom, body, bias, priority, modifier)
CREATE3(ProjectAtom, location, atom, body)
CREATE4(ProjectSignature, location, name, arity, positive)
CREATE4(TheoryDefinition, location, name, terms, atoms)

// }}}3

// {{{2 C -> Py

// {{{3 location

Object cppToPy(clingo_location_t const &l) {
    Object dict = PyDict_New();
    auto add = [](char const *n, size_t l, size_t c) -> Object {
        Object loc = PyDict_New();
        Object name = cppToPy(n);
        if (PyDict_SetItemString(loc.toPy(), "filename", name.toPy()) < 0) { throw PyException(); }
        Object line = cppToPy(l);
        if (PyDict_SetItemString(loc.toPy(), "line", line.toPy()) < 0) { throw PyException(); }
        Object column = cppToPy(c);
        if (PyDict_SetItemString(loc.toPy(), "column", column.toPy()) < 0) { throw PyException(); }
        return loc;
    };
    Object begin = add(l.begin_file, l.begin_line, l.begin_column);
    if (PyDict_SetItemString(dict.toPy(), "begin", begin.toPy()) < 0) { throw PyException(); }
    Object end = add(l.end_file, l.end_line, l.end_column);
    if (PyDict_SetItemString(dict.toPy(), "end", end.toPy()) < 0) { throw PyException(); }
    return dict;
}

// {{{3 terms

Object cppToPy(clingo_ast_id_t const &id) {
    return call(createId, cppToPy(id.location), cppToPy(id.id));
}

Object cppToPy(clingo_ast_term_t const &term) {
    switch (static_cast<enum clingo_ast_term_type>(term.type)) {
        case clingo_ast_term_type_symbol: {
            return call(createSymbol, cppToPy(term.location), cppToPy(symbol_wrapper{term.symbol}));
        }
        case clingo_ast_term_type_variable: {
            return call(createVariable, cppToPy(term.location), cppToPy(term.variable));
        }
        case clingo_ast_term_type_unary_operation: {
            auto &op = *term.unary_operation;
            return call(createUnaryOperation, cppToPy(term.location), UnaryOperator::getAttr(op.unary_operator), cppToPy(op.argument));
        }
        case clingo_ast_term_type_binary_operation: {
            auto &op = *term.binary_operation;
            return call(createBinaryOperation, cppToPy(term.location), BinaryOperator::getAttr(op.binary_operator), cppToPy(op.left), cppToPy(op.right));
        }
        case clingo_ast_term_type_interval: {
            auto &x = *term.interval;
            return call(createInterval, cppToPy(term.location), cppToPy(x.left), cppToPy(x.right));
        }
        case clingo_ast_term_type_external_function:
        case clingo_ast_term_type_function: {
            auto &x = *term.function;
            return call(createFunction, cppToPy(term.location), cppToPy(x.name), cppToPy(x.arguments, x.size), cppToPy(term.type == clingo_ast_term_type_external_function));
        }
        case clingo_ast_term_type_pool: {
            auto &x = *term.pool;
            return call(createPool, cppToPy(term.location), cppToPy(x.arguments, x.size));
        }
    }
    throw std::logic_error("cannot happen");
}

Object cppToPy(clingo_ast_term_t const *term) {
    return term ? cppToPy(*term) : None();
}

// csp

Object cppToPy(clingo_ast_csp_product_term const &term) {
    return call(createCSPProduct, cppToPy(term.location), cppToPy(term.coefficient), cppToPy(term.variable));
}

Object cppToPy(clingo_ast_csp_sum_term_t const &term) {
    return call(createCSPSum, cppToPy(term.location), cppToPy(term.terms, term.size));
}

// theory

Object cppToPy(clingo_ast_theory_term_t const &term);
Object cppToPy(clingo_ast_theory_unparsed_term_element_t const &term) {
    return call(createTheoryUnparsedTermElement, cppToPy(term.operators, term.size), cppToPy(term.term));
}

Object cppToPy(clingo_ast_theory_term_t const &term) {
    switch (static_cast<enum clingo_ast_theory_term_type>(term.type)) {
        case clingo_ast_theory_term_type_symbol: {
            return call(createSymbol, cppToPy(term.location), cppToPy(symbol_wrapper{term.symbol}));
        }
        case clingo_ast_theory_term_type_variable: {
            return call(createVariable, cppToPy(term.location), cppToPy(term.variable));
        }
        case clingo_ast_theory_term_type_list: {
            auto &x = *term.list;
            return call(createTheorySequence, cppToPy(term.location), TheorySequenceType::getAttr(TheorySequenceType::List), cppToPy(x.terms, x.size));
        }
        case clingo_ast_theory_term_type_set: {
            auto &x = *term.list;
            return call(createTheorySequence, cppToPy(term.location), TheorySequenceType::getAttr(TheorySequenceType::Set), cppToPy(x.terms, x.size));
        }
        case clingo_ast_theory_term_type_tuple: {
            auto &x = *term.list;
            return call(createTheorySequence, cppToPy(term.location), TheorySequenceType::getAttr(TheorySequenceType::Tuple), cppToPy(x.terms, x.size));
        }
        case clingo_ast_theory_term_type_function: {
            auto &x = *term.function;
            return call(createTheoryFunction, cppToPy(term.location), cppToPy(x.name), cppToPy(x.arguments, x.size));
        }
        case clingo_ast_theory_term_type_unparsed_term: {
            auto &x = *term.unparsed_term;
            return call(createTheoryUnparsedTerm, cppToPy(term.location), cppToPy(x.elements, x.size));
        }
    }
    throw std::logic_error("cannot happen");
}

// {{{3 literal

Object cppToPy(clingo_ast_csp_guard_t const &guard) {
    return call(createCSPGuard, ComparisonOperator::getAttr(guard.comparison), cppToPy(guard.term));
}

Object cppToPy(clingo_ast_literal_t const &lit) {
    switch (static_cast<enum clingo_ast_literal_type>(lit.type)) {
        case clingo_ast_literal_type_boolean: {
            return call(createLiteral, cppToPy(lit.location), Sign::getAttr(lit.sign), call(createBooleanConstant, cppToPy(lit.boolean)));
        }
        case clingo_ast_literal_type_symbolic: {
            return call(createLiteral, cppToPy(lit.location), Sign::getAttr(lit.sign), call(createSymbolicAtom, cppToPy(*lit.symbol)));
        }
        case clingo_ast_literal_type_comparison: {
            auto &c = *lit.comparison;
            return call(createLiteral, cppToPy(lit.location), Sign::getAttr(lit.sign), call(createComparison, ComparisonOperator::getAttr(c.comparison), cppToPy(c.left), cppToPy(c.right)));
        }
        case clingo_ast_literal_type_csp: {
            auto &c = *lit.csp_literal;
            return call(createCSPLiteral, cppToPy(lit.location), cppToPy(c.term), cppToPy(c.guards, c.size));
        }
    }
    throw std::logic_error("cannot happen");
}

// {{{3 aggregates

Object cppToPy(clingo_ast_aggregate_guard_t const *guard) {
    return guard
        ? Object{call(createAggregateGuard, ComparisonOperator::getAttr(guard->comparison), cppToPy(guard->term))}
        : None();
}

Object cppToPy(clingo_ast_conditional_literal_t const &lit) {
    clingo_location_t loc = lit.literal.location;
    if (lit.size > 0) {
        loc.end_file   = lit.condition[lit.size-1].location.end_file;
        loc.end_line   = lit.condition[lit.size-1].location.end_line;
        loc.end_column = lit.condition[lit.size-1].location.end_column;
    }
    return call(createConditionalLiteral, cppToPy(loc), cppToPy(lit.literal), cppToPy(lit.condition, lit.size));
}

Object cppToPy(clingo_location_t loc, clingo_ast_aggregate_t const &aggr) {
    return call(createAggregate, cppToPy(loc), cppToPy(aggr.left_guard), cppToPy(aggr.elements, aggr.size), cppToPy(aggr.right_guard));
}

// theory atom

Object cppToPy(clingo_ast_theory_guard_t const *guard) {
    return guard
        ? Object{call(createTheoryGuard, cppToPy(guard->operator_name), cppToPy(guard->term))}
        : None();
}

Object cppToPy(clingo_ast_theory_atom_element_t const &elem) {
    return call(createTheoryAtomElement, cppToPy(elem.tuple, elem.tuple_size), cppToPy(elem.condition, elem.condition_size));
}

Object cppToPy(clingo_location_t loc, clingo_ast_theory_atom_t const &atom) {
    return call(createTheoryAtom, cppToPy(loc), cppToPy(atom.term), cppToPy(atom.elements, atom.size), cppToPy(atom.guard));
}

// disjoint

Object cppToPy(clingo_ast_disjoint_element_t const &elem) {
    return call(createDisjointElement, cppToPy(elem.location), cppToPy(elem.tuple, elem.tuple_size), cppToPy(elem.term), cppToPy(elem.condition, elem.condition_size));
}

// head aggregates

Object cppToPy(clingo_ast_head_aggregate_element_t const &elem) {
    return call(createHeadAggregateElement, cppToPy(elem.tuple, elem.tuple_size), cppToPy(elem.conditional_literal));
}

// body aggregates

Object cppToPy(clingo_ast_body_aggregate_element_t const &elem) {
    return call(createBodyAggregateElement, cppToPy(elem.tuple, elem.tuple_size), cppToPy(elem.condition, elem.condition_size));
}

// {{{3 head literal

Object cppToPy(clingo_ast_head_literal_t const &head) {
    switch (static_cast<enum clingo_ast_head_literal_type>(head.type)) {
        case clingo_ast_head_literal_type_literal: {
            return cppToPy(*head.literal);
        }
        case clingo_ast_head_literal_type_disjunction: {
            auto &d = *head.disjunction;
            return call(createDisjunction, cppToPy(head.location), cppToPy(d.elements, d.size));
        }
        case clingo_ast_head_literal_type_aggregate: {
            return cppToPy(head.location, *head.aggregate);
        }
        case clingo_ast_head_literal_type_head_aggregate: {
            auto &a = *head.head_aggregate;
            return call(createHeadAggregate, cppToPy(head.location), cppToPy(a.left_guard), AggregateFunction::getAttr(a.function), cppToPy(a.elements, a.size), cppToPy(a.right_guard));
        }
        case clingo_ast_head_literal_type_theory_atom: {
            return cppToPy(head.location, *head.theory_atom);
        }
    }
    throw std::logic_error("cannot happen");
}

// {{{3 body literal

Object cppToPy(clingo_ast_body_literal_t const &body) {
    switch (static_cast<enum clingo_ast_body_literal_type>(body.type)) {
        case clingo_ast_body_literal_type_literal: {
            assert(body.sign == clingo_ast_sign_none);
            return cppToPy(*body.literal);
        }
        case clingo_ast_body_literal_type_conditional: {
            assert(body.sign == clingo_ast_sign_none);
            return cppToPy(*body.conditional);
        }
        case clingo_ast_body_literal_type_aggregate: {
            return call(createLiteral, cppToPy(body.location), Sign::getAttr(body.sign), cppToPy(body.location, *body.aggregate));
        }
        case clingo_ast_body_literal_type_body_aggregate: {
            auto &a = *body.body_aggregate;
            return call(createLiteral, cppToPy(body.location), Sign::getAttr(body.sign), call(createBodyAggregate, cppToPy(body.location), cppToPy(a.left_guard), AggregateFunction::getAttr(a.function), cppToPy(a.elements, a.size), cppToPy(a.right_guard)));
        }
        case clingo_ast_body_literal_type_theory_atom: {
            return call(createLiteral, cppToPy(body.location), Sign::getAttr(body.sign), cppToPy(body.location, *body.theory_atom));
        }
        case clingo_ast_body_literal_type_disjoint: {
            auto &d = *body.disjoint;
            return call(createLiteral, cppToPy(body.location), Sign::getAttr(body.sign), call(createDisjoint, cppToPy(body.location), cppToPy(d.elements, d.size)));
        }
    }
    throw std::logic_error("cannot happen");
}

// {{{3 statement

Object cppToPy(clingo_ast_theory_operator_definition_t const &def) {
    return call(createTheoryOperatorDefinition, cppToPy(def.location), cppToPy(def.name), cppToPy(def.priority), TheoryOperatorType::getAttr(def.type));
}

Object cppToPy(clingo_ast_theory_guard_definition_t const *def) {
    return def
        ? Object{call(createTheoryGuardDefinition, cppToPy(def->operators, def->size), cppToPy(def->term))}
        : None();
}

Object cppToPy(clingo_ast_theory_term_definition_t const &def) {
    return call(createTheoryTermDefinition, cppToPy(def.location), cppToPy(def.name), cppToPy(def.operators, def.size));
}

Object cppToPy(clingo_ast_theory_atom_definition_t const &def) {
    return call(createTheoryAtomDefinition, cppToPy(def.location), TheoryAtomType::getAttr(def.type), cppToPy(def.name), cppToPy(def.arity), cppToPy(def.elements), cppToPy(def.guard));
}

Object cppToPy(clingo_ast_statement_t const &stm) {
    switch (static_cast<enum clingo_ast_statement_type>(stm.type)) {
        case clingo_ast_statement_type_rule: {
            return call(createRule, cppToPy(stm.location), cppToPy(stm.rule->head), cppToPy(stm.rule->body, stm.rule->size));
        }
        case clingo_ast_statement_type_const: {
            return call(createDefinition, cppToPy(stm.location), cppToPy(stm.definition->name), cppToPy(stm.definition->value), cppToPy(stm.definition->is_default));
        }
        case clingo_ast_statement_type_show_signature: {
            auto sig = stm.show_signature->signature;
            return call(createShowSignature, cppToPy(stm.location), cppToPy(clingo_signature_name(sig)), cppToPy(clingo_signature_arity(sig)), cppToPy(clingo_signature_is_positive(sig)), cppToPy(stm.show_signature->csp));
        }
        case clingo_ast_statement_type_show_term: {
            return call(createShowTerm, cppToPy(stm.location), cppToPy(stm.show_term->term), cppToPy(stm.show_term->body, stm.show_term->size), cppToPy(stm.show_term->csp));
        }
        case clingo_ast_statement_type_minimize: {
            auto &min = *stm.minimize;
            return call(createMinimize, cppToPy(stm.location), cppToPy(min.weight), cppToPy(min.priority), cppToPy(min.tuple, min.tuple_size), cppToPy(min.body, min.body_size));
        }
        case clingo_ast_statement_type_script: {
            return call(createScript, cppToPy(stm.location), ScriptType::getAttr(stm.script->type), cppToPy(stm.script->code));
        }
        case clingo_ast_statement_type_program: {
            return call(createProgram, cppToPy(stm.location), cppToPy(stm.program->name), cppToPy(stm.program->parameters, stm.program->size));
        }
        case clingo_ast_statement_type_external: {
            return call(createExternal, cppToPy(stm.location), call(createSymbolicAtom, cppToPy(stm.external->atom)), cppToPy(stm.external->body, stm.external->size));
        }
        case clingo_ast_statement_type_edge: {
            return call(createEdge, cppToPy(stm.location), cppToPy(stm.edge->u), cppToPy(stm.edge->v), cppToPy(stm.edge->body, stm.edge->size));
        }
        case clingo_ast_statement_type_heuristic: {
            auto &heu = *stm.heuristic;
            return call(createHeuristic, cppToPy(stm.location), call(createSymbolicAtom, cppToPy(heu.atom)), cppToPy(heu.body, heu.size), cppToPy(heu.bias), cppToPy(heu.priority), cppToPy(heu.modifier));
        }
        case clingo_ast_statement_type_project_atom: {
            return call(createProjectAtom, cppToPy(stm.location), call(createSymbolicAtom, cppToPy(stm.project_atom->atom)), cppToPy(stm.project_atom->body, stm.project_atom->size));
        }
        case clingo_ast_statement_type_project_atom_signature: {
            auto sig = stm.project_signature;
            return call(createProjectSignature, cppToPy(stm.location), cppToPy(clingo_signature_name(sig)), cppToPy(clingo_signature_arity(sig)), cppToPy(clingo_signature_is_positive(sig)));
        }
        case clingo_ast_statement_type_theory_definition: {
            auto &def = *stm.theory_definition;
            return call(createTheoryDefinition, cppToPy(stm.location), cppToPy(def.name), cppToPy(def.terms, def.terms_size), cppToPy(def.atoms, def.atoms_size));
        }
    }
    throw std::logic_error("cannot happen");
}

// TODO: consider exposing the logger to python...
Object parseProgram(Reference args, Reference kwds) {
    static char const *kwlist[] = {"program", "callback", nullptr};
    Reference str, cb;
    ParseTupleAndKeywords(args, kwds, "OO", kwlist, str, cb);
    using Data = std::pair<Object, std::exception_ptr>;
    Data data{cb, std::exception_ptr()};
    handle_c_error(clingo_parse_program(pyToCpp<std::string>(str).c_str(), [](clingo_ast_statement_t const *stm, void *d) -> bool {
        auto &data = *static_cast<Data*>(d);
        try {
            data.first(cppToPy(*stm));
            return true;
        }
        catch (...) {
            data.second = std::current_exception();
            return false;
        }
    }, &data, nullptr, nullptr, 20), &data.second);
    return None();
}

// }}}3

// {{{2 Py -> C

struct ASTToC {
    clingo_location_t convLocation(Reference x) {
        clingo_location_t ret;
        Object begin = x.getItem("begin");
        Object end   = x.getItem("end");
        ret.begin_file   = convString(begin.getItem("filename"));
        ret.begin_line   = pyToCpp<size_t>(begin.getItem("line"));
        ret.begin_column = pyToCpp<size_t>(begin.getItem("column"));
        ret.end_file     = convString(end.getItem("filename"));
        ret.end_line     = pyToCpp<size_t>(end.getItem("line"));
        ret.end_column   = pyToCpp<size_t>(end.getItem("column"));
        return ret;
    }

    char const *convString(Reference x) {
        char const *ret;
        handle_c_error(clingo_add_string(pyToCpp<std::string>(x).c_str(), &ret));
        return ret;
    }

    // {{{3 term

    clingo_ast_id_t convId(Reference x) {
        return {convLocation(x.getAttr("location")), convString(x.getAttr("id"))};
    }

    clingo_ast_term_t convTerm(Reference x) {
        clingo_ast_term_t ret;
        ret.location = convLocation(x.getAttr("location"));
        switch (enumValue<ASTType>(x.getAttr("type"))) {
            case ASTType::Variable: {
                ret.type     = clingo_ast_term_type_variable;
                ret.variable = convString(x.getAttr("name"));
                return ret;
            }
            case ASTType::Symbol: {
                ret.type   = clingo_ast_term_type_symbol;
                ret.symbol = pyToCpp<symbol_wrapper>(x.getAttr("symbol")).symbol;
                return ret;
            }
            case ASTType::UnaryOperation: {
                auto unary_operation = create_<clingo_ast_unary_operation_t>();
                unary_operation->unary_operator = enumValue<UnaryOperator>(x.getAttr("operator"));
                unary_operation->argument       = convTerm(x.getAttr("argument"));
                ret.type            = clingo_ast_term_type_unary_operation;
                ret.unary_operation = unary_operation;
                return ret;
            }
            case ASTType::BinaryOperation: {
                auto binary_operation = create_<clingo_ast_binary_operation_t>();
                binary_operation->binary_operator = enumValue<BinaryOperator>(x.getAttr("operator"));
                binary_operation->left            = convTerm(x.getAttr("left"));
                binary_operation->right           = convTerm(x.getAttr("right"));
                ret.type             = clingo_ast_term_type_binary_operation;
                ret.binary_operation = binary_operation;
                return ret;
            }
            case ASTType::Interval: {
                auto interval = create_<clingo_ast_interval_t>();
                interval->left  = convTerm(x.getAttr("left"));
                interval->right = convTerm(x.getAttr("right"));
                ret.type     = clingo_ast_term_type_interval;
                ret.interval = interval;
                return ret;
            }
            case ASTType::Function: {
                auto function = create_<clingo_ast_function_t>();
                auto args = x.getAttr("arguments");
                function->name      = convString(x.getAttr("name"));
                function->arguments = convTermVec(args);
                function->size      = args.size();
                ret.type     = x.getAttr("external").isTrue() ? clingo_ast_term_type_external_function : clingo_ast_term_type_function;
                ret.function = function;
                return ret;
            }
            case ASTType::Pool: {
                auto pool = create_<clingo_ast_pool_t>();
                auto args = x.getAttr("arguments");
                pool->arguments = convTermVec(args);
                pool->size      = args.size();
                ret.type = clingo_ast_term_type_pool;
                ret.pool = pool;
                return ret;
            }
            default: {
                throw std::runtime_error("term expected");
            }
        }
    }

    clingo_ast_term_t *convTermVec(Reference x) {
        return createArray_(x, &ASTToC::convTerm);
    }

    clingo_ast_term_t *convTermOpt(Reference x) {
        return !x.none() ? create_(convTerm(x)) : nullptr;
    }

    clingo_ast_csp_product_term_t convCSPProduct(Reference x) {
        clingo_ast_csp_product_term_t ret;
        ret.location    = convLocation(x.getAttr("location"));
        ret.variable    = convTermOpt(x.getAttr("variable"));
        ret.coefficient = convTerm(x.getAttr("coefficient"));
        return ret;
    }

    clingo_ast_csp_sum_term_t convCSPAdd(Reference x) {
        clingo_ast_csp_sum_term_t ret;
        auto terms = x.getAttr("terms");
        ret.location = convLocation(x.getAttr("location"));
        ret.terms    = createArray_(terms, &ASTToC::convCSPProduct);
        ret.size     = terms.size();
        return ret;
    }

    clingo_ast_theory_unparsed_term_element_t convTheoryUnparsedTermElement(Reference x) {
        auto ops= x.getAttr("operators");
        clingo_ast_theory_unparsed_term_element_t ret;
        ret.term      = convTheoryTerm(x.getAttr("term"));
        ret.operators = createArray_(ops, &ASTToC::convString);
        ret.size      = ops.size();
        return ret;
    }

    clingo_ast_theory_term_t convTheoryTerm(Reference x) {
        clingo_ast_theory_term_t ret;
        ret.location = convLocation(x.getAttr("location"));
        switch (enumValue<ASTType>(x.getAttr("type"))) {
            case ASTType::Variable: {
                ret.type     = clingo_ast_theory_term_type_variable;
                ret.variable = convString(x.getAttr("name"));
                return ret;
            }
            case ASTType::Symbol: {
                ret.type   = clingo_ast_theory_term_type_symbol;
                ret.symbol = pyToCpp<symbol_wrapper>(x.getAttr("symbol")).symbol;
                return ret;
            }
            case ASTType::TheorySequence: {
                auto sequence = create_<clingo_ast_theory_term_array_t>();
                auto terms = x.getAttr("terms");
                sequence->terms = convTheoryTermVec(terms);
                sequence->size  = terms.size();
                switch (enumValue<TheorySequenceType>(x.getAttr("sequence_type"))) {
                    case TheorySequenceType::Set:   { ret.type = clingo_ast_theory_term_type_set; break; }
                    case TheorySequenceType::List:  { ret.type = clingo_ast_theory_term_type_list; break; }
                    case TheorySequenceType::Tuple: { ret.type = clingo_ast_theory_term_type_tuple; break; }
                }
                ret.set = sequence;
                return ret;
            }
            case ASTType::TheoryFunction: {
                auto function = create_<clingo_ast_theory_function_t>();
                auto args = x.getAttr("arguments");
                function->name      = convString(x.getAttr("name"));
                function->arguments = convTheoryTermVec(args);
                function->size      = args.size();
                ret.type     = clingo_ast_theory_term_type_function;
                ret.function = function;
                return ret;
            }
            case ASTType::TheoryUnparsedTerm: {
                auto unparsed_term = create_<clingo_ast_theory_unparsed_term>();
                auto elems = x.getAttr("elements");
                unparsed_term->elements = createArray_(elems, &ASTToC::convTheoryUnparsedTermElement);
                unparsed_term->size     = elems.size();
                ret.type          = clingo_ast_theory_term_type_unparsed_term;
                ret.unparsed_term = unparsed_term;
                return ret;

            }
            default: {
                throw std::runtime_error("theory term expected");
            }
        }
        return ret;
    }
    clingo_ast_theory_term_t *convTheoryTermVec(Reference x) {
        return createArray_(x, &ASTToC::convTheoryTerm);
    }

    // {{{3 literal

    clingo_ast_csp_guard_t convCSPGuard(Reference x) {
        clingo_ast_csp_guard_t ret;
        ret.comparison = enumValue<ComparisonOperator>(x.getAttr("comparison"));
        ret.term       = convCSPAdd(x.getAttr("term"));
        return ret;
    }

    clingo_ast_term_t convSymbolicAtom(Reference x) {
        return convTerm(x.getAttr("term"));
    }
    clingo_ast_literal_t convLiteral(Reference x) {
        clingo_ast_literal_t ret;
        ret.location = convLocation(x.getAttr("location"));
        if (enumValue<ASTType>(x.getAttr("type")) == ASTType::CSPLiteral) {
            auto csp = create_<clingo_ast_csp_literal_t>();
            auto guards = x.getAttr("guards");
            csp->term   = convCSPAdd(x.getAttr("term"));
            csp->guards = createArray_(guards, &ASTToC::convCSPGuard);
            csp->size   = guards.size();
            ret.sign        = clingo_ast_sign_none;
            ret.type        = clingo_ast_literal_type_csp;
            ret.csp_literal = csp;
            return ret;
        }
        auto atom = x.getAttr("atom");
        ret.sign = enumValue<Sign>(x.getAttr("sign"));
        switch (enumValue<ASTType>(atom.getAttr("type"))) {
            case ASTType::BooleanConstant: {
                ret.type     = clingo_ast_literal_type_boolean;
                ret.boolean  = pyToCpp<bool>(atom.getAttr("value"));
                return ret;
            }
            case ASTType::SymbolicAtom: {
                ret.type   = clingo_ast_literal_type_symbolic;
                ret.symbol = create_<clingo_ast_term_t>(convSymbolicAtom(atom));
                return ret;
            }
            case ASTType::Comparison: {
                auto comparison = create_<clingo_ast_comparison_t>();
                comparison->comparison = enumValue<ComparisonOperator>(atom.getAttr("comparison"));
                comparison->left       = convTerm(atom.getAttr("left"));
                comparison->right      = convTerm(atom.getAttr("right"));
                ret.type       = clingo_ast_literal_type_comparison;
                ret.comparison = comparison;
                return ret;
            }
            case ASTType::CSPLiteral: {
            }
            default: {
                throw std::runtime_error("literal expected");
            }
        }
    }
    clingo_ast_literal_t *convLiteralVec(Reference x) {
        return createArray_(x, &ASTToC::convLiteral);
    }

    // {{{3 aggregates

    clingo_ast_aggregate_guard_t *convAggregateGuardOpt(Reference x) {
        return !x.none()
            ? create_<clingo_ast_aggregate_guard_t>({enumValue<ComparisonOperator>(x.getAttr("comparison")), convTerm(x.getAttr("term"))})
            : nullptr;
    }

    clingo_ast_conditional_literal_t convConditionalLiteral(Reference x) {
        clingo_ast_conditional_literal_t ret;
        auto cond = x.getAttr("condition");
        ret.literal   = convLiteral(x.getAttr("literal"));
        ret.condition = convLiteralVec(cond);
        ret.size      = cond.size();
        return ret;
    }

    clingo_ast_theory_guard_t *convTheoryGuardOpt(Reference x) {
        return !x.none()
            ? create_<clingo_ast_theory_guard_t>({convString(x.getAttr("operator_name")), convTheoryTerm(x.getAttr("term"))})
            : nullptr;
    }

    clingo_ast_theory_atom_element_t convTheoryAtomElement(Reference x) {
        clingo_ast_theory_atom_element_t ret;
        auto tuple = x.getAttr("tuple"), cond = x.getAttr("condition");
        ret.tuple          = convTheoryTermVec(tuple);
        ret.tuple_size     = tuple.size();
        ret.condition      = convLiteralVec(cond);
        ret.condition_size = cond.size();
        return ret;
    }

    clingo_ast_body_aggregate_element_t convBodyAggregateElement(Reference x) {
        clingo_ast_body_aggregate_element_t ret;
        auto tuple = x.getAttr("tuple"), cond = x.getAttr("condition");
        ret.tuple          = convTermVec(tuple);
        ret.tuple_size     = tuple.size();
        ret.condition      = convLiteralVec(cond);
        ret.condition_size = cond.size();
        return ret;
    }

    clingo_ast_head_aggregate_element_t convHeadAggregateElement(Reference x) {
        clingo_ast_head_aggregate_element_t ret;
        auto tuple = x.getAttr("tuple");
        ret.tuple               = convTermVec(tuple);
        ret.tuple_size          = tuple.size();
        ret.conditional_literal = convConditionalLiteral(x.getAttr("condition"));
        return ret;
    }

    clingo_ast_aggregate_t convAggregate(Reference x) {
        clingo_ast_aggregate_t ret;
        auto elems = x.getAttr("elements");
        ret.left_guard  = convAggregateGuardOpt(x.getAttr("left_guard"));
        ret.right_guard = convAggregateGuardOpt(x.getAttr("right_guard"));
        ret.size        = elems.size();
        ret.elements    = createArray_(elems, &ASTToC::convConditionalLiteral);
        return ret;
    }

    clingo_ast_theory_atom_t convTheoryAtom(Reference x) {
        clingo_ast_theory_atom_t ret;
        auto elems = x.getAttr("elements");
        ret.term     = convTerm(x.getAttr("term"));
        ret.guard    = convTheoryGuardOpt(x.getAttr("guard"));
        ret.elements = createArray_(elems, &ASTToC::convTheoryAtomElement);
        ret.size     = elems.size();
        return ret;
    }

    clingo_ast_disjoint_element_t convDisjointElement(Reference x) {
        clingo_ast_disjoint_element_t ret;
        auto tuple = x.getAttr("tuple"), cond = x.getAttr("condition");
        ret.location       = convLocation(x.getAttr("location"));
        ret.tuple          = convTermVec(tuple);
        ret.tuple_size     = tuple.size();
        ret.term           = convCSPAdd(x.getAttr("term"));
        ret.condition      = convLiteralVec(cond);
        ret.condition_size = cond.size();
        return ret;
    }

    // {{{3 head literal

    clingo_ast_head_literal_t convHeadLiteral(Object x) {
        clingo_ast_head_literal_t ret;
        ret.location = convLocation(x.getAttr("location"));
        switch (enumValue<ASTType>(x.getAttr("type"))) {
            case ASTType::CSPLiteral:
            case ASTType::Literal: {
                ret.type    = clingo_ast_head_literal_type_literal;
                ret.literal = create_<clingo_ast_literal_t>(convLiteral(x));
                return ret;
            }
            case ASTType::Aggregate: {
                ret.type      = clingo_ast_head_literal_type_aggregate;
                ret.aggregate = create_<clingo_ast_aggregate_t>(convAggregate(x));
                return ret;
            }
            case ASTType::HeadAggregate: {
                auto head_aggregate = create_<clingo_ast_head_aggregate_t>();
                auto elems = x.getAttr("elements");
                head_aggregate->left_guard  = convAggregateGuardOpt(x.getAttr("left_guard"));
                head_aggregate->right_guard = convAggregateGuardOpt(x.getAttr("right_guard"));
                head_aggregate->function    = enumValue<AggregateFunction>(x.getAttr("function"));
                head_aggregate->size        = elems.size();
                head_aggregate->elements    = createArray_(elems, &ASTToC::convHeadAggregateElement);
                ret.type           = clingo_ast_head_literal_type_head_aggregate;
                ret.head_aggregate = head_aggregate;
                return ret;
            }
            case ASTType::Disjunction: {
                auto disjunction = create_<clingo_ast_disjunction_t>();
                auto elems = x.getAttr("elements");
                disjunction->size     = elems.size();
                disjunction->elements = createArray_(elems, &ASTToC::convConditionalLiteral);
                ret.type        = clingo_ast_head_literal_type_disjunction;
                ret.disjunction = disjunction;
                return ret;
            }
            case ASTType::TheoryAtom: {
                ret.type        = clingo_ast_head_literal_type_theory_atom;
                ret.theory_atom = create_<clingo_ast_theory_atom_t>(convTheoryAtom(x));
                return ret;
            }
            default: {
                throw std::runtime_error("head literal expected");
            }
        }
        return ret;
    }

    // {{{3 body literal

    clingo_ast_body_literal_t convBodyLiteral(Object x) {
        clingo_ast_body_literal_t ret;
        ret.location = convLocation(x.getAttr("location"));
        if (enumValue<ASTType>(x.getAttr("type")) == ASTType::ConditionalLiteral) {
            ret.sign        = clingo_ast_sign_none;
            ret.type        = clingo_ast_body_literal_type_conditional;
            ret.conditional = create_<clingo_ast_conditional_literal_t>(convConditionalLiteral(x));
            return ret;
        }
        else if (enumValue<ASTType>(x.getAttr("type")) == ASTType::CSPLiteral) {
            ret.sign    = clingo_ast_sign_none;
            ret.type    = clingo_ast_body_literal_type_literal;
            ret.literal = create_<clingo_ast_literal_t>(convLiteral(x));
            return ret;
        }
        auto atom = x.getAttr("atom");
        switch (enumValue<ASTType>(atom.getAttr("type"))) {
            case ASTType::Aggregate: {
                ret.sign      = enumValue<Sign>(x.getAttr("sign"));
                ret.type      = clingo_ast_body_literal_type_aggregate;
                ret.aggregate = create_<clingo_ast_aggregate_t>(convAggregate(atom));
                return ret;
            }
            case ASTType::BodyAggregate: {
                auto body_aggregate = create_<clingo_ast_body_aggregate_t>();
                auto elems = atom.getAttr("elements");
                body_aggregate->left_guard  = convAggregateGuardOpt(atom.getAttr("left_guard"));
                body_aggregate->right_guard = convAggregateGuardOpt(atom.getAttr("right_guard"));
                body_aggregate->function    = enumValue<AggregateFunction>(atom.getAttr("function"));
                body_aggregate->size        = elems.size();
                body_aggregate->elements    = createArray_(elems, &ASTToC::convBodyAggregateElement);
                ret.sign           = enumValue<Sign>(x.getAttr("sign"));
                ret.type           = clingo_ast_body_literal_type_body_aggregate;
                ret.body_aggregate = body_aggregate;
                return ret;
            }
            case ASTType::TheoryAtom: {
                ret.sign        = enumValue<Sign>(x.getAttr("sign"));
                ret.type        = clingo_ast_body_literal_type_theory_atom;
                ret.theory_atom = create_<clingo_ast_theory_atom_t>(convTheoryAtom(atom));
                return ret;
            }
            case ASTType::Disjoint: {
                auto disjoint = create_<clingo_ast_disjoint_t>();
                auto elems = atom.getAttr("elements");
                disjoint->size     = elems.size();
                disjoint->elements = createArray_(elems, &ASTToC::convDisjointElement);
                ret.sign     = enumValue<Sign>(x.getAttr("sign"));
                ret.type     = clingo_ast_body_literal_type_disjoint;
                ret.disjoint = disjoint;
                return ret;
            }
            default: {
                ret.sign    = clingo_ast_sign_none;
                ret.type    = clingo_ast_body_literal_type_literal;
                ret.literal = create_<clingo_ast_literal_t>(convLiteral(x));
                return ret;
            }
        }
    }
    clingo_ast_body_literal_t *convBodyLiteralVec(Object x) {
        return createArray_(x, &ASTToC::convBodyLiteral);
    }

    // {{{3 theory definitions

    clingo_ast_theory_operator_definition_t convTheoryOperatorDefinition(Reference x) {
        clingo_ast_theory_operator_definition_t ret;
        ret.type     = enumValue<TheoryOperatorType>(x.getAttr("operator_type"));
        ret.priority = pyToCpp<unsigned>(x.getAttr("priority"));
        ret.location = convLocation(x.getAttr("location"));
        ret.name     = convString(x.getAttr("name"));
        return ret;
    }

    clingo_ast_theory_term_definition_t convTheoryTermDefinition(Reference x) {
        clingo_ast_theory_term_definition_t ret;
        auto ops = x.getAttr("operators");
        ret.name      = convString(x.getAttr("name"));
        ret.location  = convLocation(x.getAttr("location"));
        ret.operators = createArray_(ops, &ASTToC::convTheoryOperatorDefinition);
        ret.size      = ops.size();
        return ret;
    }

    clingo_ast_theory_guard_definition_t *convTheoryGuardDefinitionOpt(Reference x) {
        if (x.none()) { return nullptr; }
        auto ret = create_<clingo_ast_theory_guard_definition_t>();
        auto ops = x.getAttr("operators");
        ret->term      = convString(x.getAttr("term"));
        ret->operators = createArray_(ops, &ASTToC::convString);
        ret->size      = ops.size();
        return ret;
    }

    clingo_ast_theory_atom_definition_t convTheoryAtomDefinition(Reference x) {
        clingo_ast_theory_atom_definition_t ret;
        auto guard = x.getAttr("guard");
        ret.name     = convString(x.getAttr("name"));
        ret.arity    = pyToCpp<unsigned>(x.getAttr("arity"));
        ret.location = convLocation(x.getAttr("location"));
        ret.type     = enumValue<TheoryAtomType>(x.getAttr("atom_type"));
        ret.elements = convString(x.getAttr("elements"));
        ret.guard    = convTheoryGuardDefinitionOpt(x.getAttr("guard"));
        return ret;
    }

    // {{{3 statement

    clingo_ast_statement_t convStatement(Reference x) {
        clingo_ast_statement_t ret;
        ret.location = convLocation(x.getAttr("location"));
        switch (enumValue<ASTType>(x.getAttr("type"))) {
            case ASTType::Rule: {
                auto *rule = create_<clingo_ast_rule_t>();
                auto body = x.getAttr("body");
                rule->head = convHeadLiteral(x.getAttr("head"));
                rule->size = body.size();
                rule->body = convBodyLiteralVec(body);
                ret.type = clingo_ast_statement_type_rule;
                ret.rule = rule;
                return ret;
            }
            case ASTType::Definition: {
                auto *definition = create_<clingo_ast_definition_t>();
                definition->is_default = pyToCpp<bool>(x.getAttr("is_default"));
                definition->name       = convString(x.getAttr("name"));
                definition->value      = convTerm(x.getAttr("value"));
                ret.type       = clingo_ast_statement_type_const;
                ret.definition = definition;
                return ret;
            }
            case ASTType::ShowSignature: {
                auto *show_signature = create_<clingo_ast_show_signature_t>();
                show_signature->csp = pyToCpp<bool>(x.getAttr("csp"));
                handle_c_error(clingo_signature_create(convString(x.getAttr("name")), pyToCpp<unsigned>(x.getAttr("arity")), pyToCpp<bool>(x.getAttr("positive")), &show_signature->signature));
                ret.type           = clingo_ast_statement_type_show_signature;
                ret.show_signature = show_signature;
                return ret;
            }
            case ASTType::ShowTerm: {
                auto *show_term = create_<clingo_ast_show_term_t>();
                auto body = x.getAttr("body");
                show_term->csp  = pyToCpp<bool>(x.getAttr("csp"));
                show_term->term = convTerm(x.getAttr("term"));
                show_term->body = convBodyLiteralVec(body);
                show_term->size = body.size();
                ret.type      = clingo_ast_statement_type_show_term;
                ret.show_term = show_term;
                return ret;
            }
            case ASTType::Minimize: {
                auto *minimize = create_<clingo_ast_minimize_t>();
                auto tuple = x.getAttr("tuple"), body = x.getAttr("body");
                minimize->weight     = convTerm(x.getAttr("weight"));
                minimize->priority   = convTerm(x.getAttr("priority"));
                minimize->tuple      = convTermVec(tuple);
                minimize->tuple_size = tuple.size();
                minimize->body       = convBodyLiteralVec(body);
                minimize->body_size  = body.size();
                ret.type     = clingo_ast_statement_type_minimize;
                ret.minimize = minimize;
                return ret;
            }
            case ASTType::Script: {
                auto *script = create_<clingo_ast_script_t>();
                script->type = enumValue<ScriptType>(x.getAttr("script_type"));
                script->code = convString(x.getAttr("code"));
                ret.type   = clingo_ast_statement_type_script;
                ret.script = script;
                return ret;
            }
            case ASTType::Program: {
                auto *program = create_<clingo_ast_program_t>();
                auto params = x.getAttr("parameters");
                program->name       = convString(x.getAttr("name"));
                program->parameters = createArray_(params, &ASTToC::convId);
                program->size       = params.size();
                ret.type    = clingo_ast_statement_type_program;
                ret.program = program;
                return ret;
            }
            case ASTType::External: {
                auto *external = create_<clingo_ast_external_t>();
                auto body = x.getAttr("body");
                external->atom = convSymbolicAtom(x.getAttr("atom"));
                external->body = convBodyLiteralVec(body);
                external->size = body.size();
                ret.type     = clingo_ast_statement_type_external;
                ret.external = external;
                return ret;
            }
            case ASTType::Edge: {
                auto *edge = create_<clingo_ast_edge_t>();
                auto body = x.getAttr("body");
                edge->u    = convTerm(x.getAttr("u"));
                edge->v    = convTerm(x.getAttr("v"));
                edge->body = convBodyLiteralVec(body);
                edge->size = body.size();
                ret.type = clingo_ast_statement_type_edge;
                ret.edge = edge;
                return ret;
            }
            case ASTType::Heuristic: {
                auto *heuristic = create_<clingo_ast_heuristic_t>();
                auto body = x.getAttr("body");
                heuristic->atom     = convSymbolicAtom(x.getAttr("atom"));
                heuristic->bias     = convTerm(x.getAttr("bias"));
                heuristic->priority = convTerm(x.getAttr("priority"));
                heuristic->modifier = convTerm(x.getAttr("modifier"));
                heuristic->body     = convBodyLiteralVec(body);
                heuristic->size     = body.size();
                ret.type      = clingo_ast_statement_type_heuristic;
                ret.heuristic = heuristic;
                return ret;
            }
            case ASTType::ProjectAtom: {
                auto *project = create_<clingo_ast_project_t>();
                auto body = x.getAttr("body");
                project->atom = convSymbolicAtom(x.getAttr("atom"));
                project->body = convBodyLiteralVec(body);
                project->size = body.size();
                ret.type         = clingo_ast_statement_type_project_atom;
                ret.project_atom = project;
                return ret;
            }
            case ASTType::ProjectSignature: {
                ret.type = clingo_ast_statement_type_project_atom_signature;
                handle_c_error(clingo_signature_create(convString(x.getAttr("name")), pyToCpp<unsigned>(x.getAttr("arity")), pyToCpp<bool>(x.getAttr("positive")), &ret.project_signature));
                return ret;
            }
            case ASTType::TheoryDefinition: {
                auto *theory_definition = create_<clingo_ast_theory_definition_t>();
                auto terms = x.getAttr("terms"), atoms = x.getAttr("atoms");
                theory_definition->name       = convString(x.getAttr("name"));
                theory_definition->terms      = createArray_(terms, &ASTToC::convTheoryTermDefinition);
                theory_definition->terms_size = terms.size();
                theory_definition->atoms      = createArray_(atoms, &ASTToC::convTheoryAtomDefinition);
                theory_definition->atoms_size = atoms.size();
                ret.type              = clingo_ast_statement_type_theory_definition;
                ret.theory_definition = theory_definition;
                return ret;
            }
            default: {
                throw std::runtime_error("statement expected");
            }
        }
    }

    // {{{3 aux

    template <class T>
    T *create_() {
        data_.emplace_back(operator new(sizeof(T)));
        return reinterpret_cast<T*>(data_.back());
    }
    template <class T>
    T *create_(T x) {
        auto *r = create_<T>();
        *r = x;
        return r;
    }
    template <class T>
    T *createArray_(size_t size) {
        arrdata_.emplace_back(operator new[](sizeof(T) * size));
        return reinterpret_cast<T*>(arrdata_.back());
    }
    template <class F>
    auto createArray_(Reference vec, F f) -> decltype((this->*f)(std::declval<Object>()))* {
        using U = decltype((this->*f)(std::declval<Object>()));
        auto r = createArray_<U>(vec.size()), jt = r;
        for (auto x : vec.iter()) { *jt++ = (this->*f)(x); }
        return r;
    }

    ~ASTToC() noexcept {
        for (auto &x : data_) { operator delete(x); }
        for (auto &x : arrdata_) { operator delete[](x); }
        data_.clear();
        arrdata_.clear();
    }

    std::vector<void *> data_;
    std::vector<void *> arrdata_;

    // }}}3
};

// }}}2

// {{{1 wrap ProgramBuilder

struct ProgramBuilder : ObjectBase<ProgramBuilder> {
    clingo_program_builder_t *builder;
    bool locked;
    static PyMethodDef tp_methods[];

    static constexpr char const *tp_type = "ProgramBuilder";
    static constexpr char const *tp_name = "clingo.ProgramBuilder";
    static constexpr char const *tp_doc =
R"(Object to build non-ground programs.)";

    static Object construct(clingo_program_builder_t *builder) {
        auto self = new_();
        self->builder = builder;
        self->locked  = true;
        return self;
    }
    Object add(Reference pyStm) {
        if (locked) { throw std::runtime_error("__enter__ has not been called"); }
        ASTToC toc;
        auto stm = toc.convStatement(pyStm);
        handle_c_error(clingo_program_builder_add(builder, &stm));
        return None();
    }
    Reference enter() {
        if (!locked) { throw std::runtime_error("__enter__ already called"); }
        locked = false;
        handle_c_error(clingo_program_builder_begin(builder));
        return *this;
    }
    Object exit() {
        if (locked) { throw std::runtime_error("__enter__ has not been called"); }
        locked = true;
        handle_c_error(clingo_program_builder_end(builder));
        return cppToPy(false);
    }
};

PyMethodDef ProgramBuilder::tp_methods[] = {
    {"__enter__", to_function<&ProgramBuilder::enter>(), METH_NOARGS,
R"(__enter__(self) -> ProgramBuilder

Begin building a program.

Must be called before adding statements.)"},
    {"add", to_function<&ProgramBuilder::add>(), METH_O,
R"(add(self, statement) -> None

Adds a statement in form of an ast.AST node to the program.)"},
    {"__exit__", to_function<&ProgramBuilder::exit>(), METH_VARARGS,
R"(__exit__(self, type, value, traceback) -> bool

Finish building a program.

Follows python __exit__ conventions. Does not suppress exceptions.
)"},
    {nullptr, nullptr, 0, nullptr}
};

// {{{1 wrap MessageCode

struct MessageCode : EnumType<MessageCode> {
    static constexpr char const *tp_type = "MessageCode";
    static constexpr char const *tp_name = "clingo.MessageCode";
    static constexpr char const *tp_doc =
R"(Enumeration of the different types of messages.

MessageCode objects cannot be constructed from python. Instead the following
preconstructed objects are available:

MessageCode.OperationUndefined -- undefined arithmetic operation or weight of aggregate
MessageCode.RuntimeError       -- to report multiple errors; a corresponding runtime error is raised later
MessageCode.AtomUndefined      -- undefined atom in program
MessageCode.FileIncluded       -- same file included multiple times
MessageCode.VariableUnbounded  -- CSP variable with unbounded domain
MessageCode.GlobalVariable     -- global variable in tuple of aggregate element
MessageCode.Other              -- other kinds of messages
)";
    static constexpr clingo_warning const values[] = {
        clingo_warning_operation_undefined,
        clingo_warning_runtime_error,
        clingo_warning_atom_undefined,
        clingo_warning_file_included,
        clingo_warning_variable_unbounded,
        clingo_warning_global_variable,
        clingo_warning_other,
    };
    static constexpr const char * const strings[] = {
        "OperationUndefined",
        "RuntimeError",
        "AtomUndefined",
        "FileIncluded",
        "VariableUnbounded",
        "GlobalVariable",
        "Other"
    };
};

constexpr clingo_warning const MessageCode::values[];
constexpr const char * const MessageCode::strings[];

// {{{1 wrap Control

void pycall(Reference fun, clingo_symbol_t const *arguments, size_t arguments_size, clingo_symbol_callback_t symbol_callback, void *symbol_callback_data) {
    Object tuple = PyTuple_New(arguments_size);
    int i = 0;
    for (auto it = arguments, ie = it + arguments_size; it != ie; ++it, ++i) {
        PyTuple_SET_ITEM(tuple.toPy(), i, Symbol::construct(*it).release());
    }
    Object ret = PyObject_Call(fun.toPy(), tuple.toPy(), nullptr);
    auto add = [&](Reference sym) {
        symbol_wrapper val;
        pyToCpp(sym, val);
        handle_c_error(symbol_callback(&val.symbol, 1, symbol_callback_data));
    };
    if (PyList_Check(ret.toPy())) {
        for (auto &&x : ret.iter()) { add(x); }
    }
    else { add(ret); }
}

static void logger_callback(clingo_warning_t code, char const *message, void *data) {
    try {
        Object pyMsg = cppToPy(message);
        Object pyCode = MessageCode::getAttr(code);
        Object ret = PyObject_CallFunctionObjArgs(static_cast<PyObject*>(data), pyCode.toPy(), pyMsg.toPy(), nullptr);
    }
    catch (...) {
        handle_cxx_error("<logger>", "error during message logging going to terminate");
        std::cerr << clingo_error_message() << std::endl;
        std::terminate();
    }
}

struct ControlWrap : ObjectBase<ControlWrap> {
    using Propagators = std::vector<Object>;
    using Observers = std::vector<Object>;
    clingo_control_t *ctl;
    clingo_control_t *freeCtl;
    PyObject         *stats;
    PyObject         *logger;
    Propagators       prop;
    Observers         observers;
    bool              blocked;

    static PyGetSetDef tp_getset[];
    static PyMethodDef tp_methods[];

    static constexpr char const *tp_type = "Control";
    static constexpr char const *tp_name = "clingo.Control";
    static constexpr char const *tp_doc =
    R"(Control(arguments) -> Control

Control object for the grounding/solving process.

Keyword Arguments:
arguments     -- arguments to the grounder and solver (default: []).
logger        -- function to intercept messages normally printed to standard
                 error (default: None)
message_limit -- maximum number of messages passed to the logger (default: 20)

Note that only gringo options (without --text) and clasp's search options are
supported. Furthermore, a Control object is blocked while a search call is
active; you must not call any member function during search.)";
    struct Block {
        Block(bool &blocked, char const *function) : blocked_(blocked) {
            if (blocked) {
                PyErr_Format(PyExc_RuntimeError, "Control.%s must not be called during solve call", function);
                throw PyException();
            }
        }
        ~Block() {
            blocked_ = false;
        }
        bool &blocked_;
    };
    #define CHECK_BLOCKED(function) auto block_ = Block(blocked, function);
    static Object construct(clingo_control_t *ctl) {
        auto self = new_();
        self->ctl = ctl;
        self->freeCtl = nullptr;
        self->stats   = nullptr;
        self->logger  = nullptr;
        self->blocked = false;
        new (&self->prop) Propagators();
        new (&self->observers) Observers();
        return self;
    }
    static Object tp_new(PyTypeObject *type) {
        auto self = new_(type);
        self->ctl     = nullptr;
        self->freeCtl = nullptr;
        self->stats   = nullptr;
        self->logger  = nullptr;
        self->blocked = false;
        new (&self->prop) Propagators();
        new (&self->observers) Observers();
        return self;
    }
    void tp_dealloc() {
        if (freeCtl) { clingo_control_free(freeCtl); }
        ctl = freeCtl = nullptr;
        prop.~Propagators();
        observers.~Observers();
        Py_XDECREF(stats);
        Py_XDECREF(logger);
    }
    void tp_init(Reference pyargs, Reference pykwds) {
        static char const *kwlist[] = {"arguments", "logger", "message_limit", nullptr};
        Reference params  = Py_None, pyLogger = Py_None;
        int message_limit = 20;
        ParseTupleAndKeywords(pyargs, pykwds, "|OOi", kwlist, params, pyLogger, message_limit);
        std::forward_list<std::string> strs;
        std::vector<char const *> args;
        if (!params.none()) {
            for (Object pyVal : Reference{params}.iter()) {
                strs.emplace_front(pyToCpp<std::string>(pyVal));
                args.emplace_back(strs.front().c_str());
            }
        }
        if (!pyLogger.none()) {
            logger = pyLogger.release();
        }
        handle_c_error(clingo_control_new(args.data(), args.size(), logger ? logger_callback : nullptr, logger, message_limit, &freeCtl));
        ctl = freeCtl;
    }
    Object add(Reference args) {
        CHECK_BLOCKED("add");
        char  *name;
        Reference pyParams;
        char  *part;
        ParseTuple(args, "sOs", name, pyParams, part);
        std::forward_list<std::string> strs;
        std::vector<char const *> params;
        for (auto pyVal : Reference{pyParams}.iter()) {
            strs.emplace_front(pyToCpp<std::string>(pyVal));
            params.emplace_back(strs.front().c_str());
        }
        handle_c_error(clingo_control_add(ctl, name, params.data(), params.size(), part));
        Py_RETURN_NONE;
    }
    Object load(Reference args) {
        CHECK_BLOCKED("load");
        char *filename;
        ParseTuple(args, "s", filename);
        handle_c_error(clingo_control_load(ctl, filename));
        Py_RETURN_NONE;
    }
    static bool on_context(clingo_location_t const *location, char const *name, clingo_symbol_t const *arguments, size_t arguments_size, void *data, clingo_symbol_callback_t symbol_callback, void *symbol_callback_data) {
        try {
            Object fun = PyObject_GetAttrString(static_cast<PyObject*>(data), name);
            pycall(fun.toPy(), arguments, arguments_size, symbol_callback, symbol_callback_data);
            return true;
        }
        catch (...) {
            handle_cxx_error(*location, "error in context");
            return false;
        }
    }
    Object ground(Reference args, Reference kwds) {
        CHECK_BLOCKED("ground");
        static char const *kwlist[] = {"parts", "context", nullptr};
        Reference pyParts = Py_None;
        Reference pyContext = Py_None;
        ParseTupleAndKeywords(args, kwds, "O|O", kwlist, pyParts, pyContext);
        std::vector<std::pair<std::string, symbol_vector>> cpp_parts;
        std::vector<clingo_part_t> parts;
        pyToCpp(pyParts, cpp_parts);
        for (auto &&cpp_part : cpp_parts) {
            parts.emplace_back(clingo_part_t{cpp_part.first.c_str(), reinterpret_cast<clingo_symbol_t*>(cpp_part.second.data()), cpp_part.second.size()});
        }
        // TODO: consider unblocking this one (the callbacks have to be blocked again for this to work)
        handle_c_error(clingo_control_ground(ctl, parts.data(), parts.size(), pyContext.none() ? nullptr : on_context, pyContext.none() ? nullptr : pyContext.toPy()));
        Py_RETURN_NONE;
    }
    Object getConst(Reference args) {
        CHECK_BLOCKED("get_const");
        char *name;
        ParseTuple(args, "s", name);
        bool has;
        handle_c_error(clingo_control_has_const(ctl, name, &has));
        if (!has) { Py_RETURN_NONE; }
        clingo_symbol_t val;
        handle_c_error(clingo_control_get_const(ctl, name, &val));
        return Symbol::construct(val);
    }
    Object solve(Reference args, Reference kwds) {
        CHECK_BLOCKED("solve");
        Py_XDECREF(stats);
        stats = nullptr;
        static char const *kwlist[] = {"assumptions", "on_model", "on_finish", "yield_", "async", nullptr};
        Reference pyAss = Py_None, pyM = Py_None, pyF = Py_None, pyYield = Py_False, pyAsync = Py_False;
        ParseTupleAndKeywords(args, kwds, "|OOOOO", kwlist, pyAss, pyM, pyF, pyYield, pyAsync);
        std::vector<clingo_literal_t> ass;
        if (!pyAss.none()) {
            clingo_symbolic_atoms_t *atoms;
            handle_c_error(clingo_control_symbolic_atoms(ctl, &atoms));
            ass = pyToLits(pyAss, atoms, false, false);
        }
        clingo_solve_mode_bitset_t mode = 0;
        if (pyYield.isTrue()) { mode |= clingo_solve_mode_yield; }
        if (pyAsync.isTrue()) { mode |= clingo_solve_mode_async; }
        auto handle = SolveHandle::construct();
        auto notify = handle->notify(&SolveHandle::on_event, pyM, pyF);
        doUnblocked([&](){ handle_c_error(clingo_control_solve(ctl, mode, ass.data(), ass.size(), notify, handle.obj, &handle->handle)); });
        if (!pyYield.isTrue() && !pyAsync.isTrue()) { return handle->get(); }
        else { return handle; }
    }
    Object cleanup() {
        CHECK_BLOCKED("cleanup");
        handle_c_error(clingo_control_cleanup(ctl));
        Py_RETURN_NONE;
    }
    Object assign_external(Reference args) {
        CHECK_BLOCKED("assign_external");
        Reference pyExt, pyVal;
        ParseTuple(args, "OO", pyExt, pyVal);
        clingo_external_type_t val;
        if (pyVal == Py_True)       { val = clingo_external_type_true; }
        else if (pyVal == Py_False) { val = clingo_external_type_false; }
        else if (pyVal == Py_None)  { val = clingo_external_type_free; }
        else {
            PyErr_Format(PyExc_RuntimeError, "unexpected %s() object as second argumet", pyVal.toPy()->ob_type->tp_name);
            return nullptr;
        }
        clingo_symbolic_atoms_t *atoms;
        handle_c_error(clingo_control_symbolic_atoms(ctl, &atoms));
        auto ext = pyToAtom(pyExt, atoms);
        handle_c_error(clingo_control_assign_external(ctl, ext, val));
        Py_RETURN_NONE;
    }
    Object release_external(Reference args) {
        CHECK_BLOCKED("release_external");
        Reference pyExt;
        ParseTuple(args, "O", pyExt);
        clingo_symbolic_atoms_t *atoms;
        handle_c_error(clingo_control_symbolic_atoms(ctl, &atoms));
        auto ext = pyToAtom(pyExt, atoms);
        handle_c_error(clingo_control_assign_external(ctl, ext, clingo_external_type_release));
        Py_RETURN_NONE;
    }
    Object isConflicting() {
        return cppToPy(clingo_control_is_conflicting(ctl));
    }
    Object getStats() {
        CHECK_BLOCKED("statistics");
        if (!stats) {
            clingo_statistics_t *s;
            handle_c_error(clingo_control_statistics(ctl, &s));
            uint64_t root;
            handle_c_error(clingo_statistics_root(s, &root));
            stats = getStatistics(s, root).release();
        }
        Py_XINCREF(stats);
        return stats;
    }
    void set_use_enumeration_assumption(Reference pyEnable) {
        CHECK_BLOCKED("use_enumeration_assumption");
        int enable = pyEnable.isTrue();
        handle_c_error(clingo_control_use_enumeration_assumption(ctl, enable));
    }
    Object conf() {
        CHECK_BLOCKED("configuration");
        clingo_configuration_t *conf;
        handle_c_error(clingo_control_configuration(ctl, &conf));
        clingo_id_t root;
        handle_c_error(clingo_configuration_root(conf, &root));
        return Configuration::construct(root, conf).release();
    }
    Object symbolicAtoms() {
        CHECK_BLOCKED("symbolic_atoms");
        clingo_symbolic_atoms_t *atoms;
        handle_c_error(clingo_control_symbolic_atoms(ctl, &atoms));
        return SymbolicAtoms::construct(atoms);
    }
    Object theoryIter() {
        CHECK_BLOCKED("theory_atoms");
        clingo_theory_atoms_t *atoms;
        handle_c_error(clingo_control_theory_atoms(ctl, &atoms));
        return TheoryAtomIter::construct(atoms, 0);
    }
    Object registerPropagator(Reference tp) {
        CHECK_BLOCKED("register_propagator");
        static clingo_propagator_t propagator = {
            reinterpret_cast<decltype(clingo_propagator_t::init)>(propagator_init),
            reinterpret_cast<decltype(clingo_propagator_t::propagate)>(propagator_propagate),
            reinterpret_cast<decltype(clingo_propagator_t::undo)>(propagator_undo),
            reinterpret_cast<decltype(clingo_propagator_t::check)>(propagator_check),
            reinterpret_cast<decltype(clingo_propagator_t::extend_model)>(propagator_extend_model)
        };
        prop.emplace_back(tp);
        handle_c_error(clingo_control_register_propagator(ctl, &propagator, tp.toPy(), false));
        Py_RETURN_NONE;
    }
    Object registerObserver(Reference args, Reference kwds) {
        CHECK_BLOCKED("register_observer");
        static char const *kwlist[] = {"observer", "replace", nullptr};
        Reference obs, rep = Py_False;
        ParseTupleAndKeywords(args, kwds, "O|O", kwlist, obs, rep);
        static clingo_ground_program_observer_t observer = {
            observer_init_program,
            observer_begin_step,
            observer_end_step,
            observer_rule,
            observer_weight_rule,
            observer_minimize,
            observer_project,
            observer_output_atom,
            observer_output_term,
            observer_output_csp,
            observer_external,
            observer_assume,
            observer_heuristic,
            observer_acyc_edge,
            observer_theory_term_number,
            observer_theory_term_string,
            observer_theory_term_compound,
            observer_theory_element,
            observer_theory_atom,
            observer_theory_atom_with_guard
        };

        observers.emplace_back(obs);
        handle_c_error(clingo_control_register_observer(ctl, &observer, rep.isTrue(), obs.toPy()));
        return None();
    }
    Object interrupt() {
        clingo_control_interrupt(ctl);
        Py_RETURN_NONE;
    }
    Object backend() {
        clingo_backend_t *backend;
        handle_c_error(clingo_control_backend(ctl, &backend));
        return Backend::construct(backend);
    }
    Object builder() {
        clingo_program_builder_t *builder;
        handle_c_error(clingo_control_program_builder(ctl, &builder));
        return ProgramBuilder::construct(builder);
    }
    Object to_c() {
        return PyLong_FromVoidPtr(ctl);
    }
};

PyMethodDef ControlWrap::tp_methods[] = {
    // builder
    {"builder", to_function<&ControlWrap::builder>(), METH_NOARGS,
R"(builder(self) -> ProgramBuilder

Return a builder to construct non-ground logic programs.

Example:

#script (python)

import clingo

def main(prg):
    s = "a."
    with prg.builder() as b:
        clingo.parse_program(s, lambda stm: b.add(stm))
    prg.ground([("base", [])])
    prg.solve()

#end.
)"},
    // ground
    {"ground", to_function<&ControlWrap::ground>(), METH_KEYWORDS | METH_VARARGS,
R"(ground(self, parts, context) -> None

Ground the given list of program parts specified by tuples of names and arguments.

Keyword Arguments:
parts   -- list of tuples of program names and program arguments to ground
context -- context object whose methods are called during grounding using
           the @-syntax (if omitted methods from the main module are used)

Note that parts of a logic program without an explicit #program specification
are by default put into a program called base without arguments.

Example:

#script (python)
import clingo

def main(prg):
    parts = []
    parts.append(("p", [1]))
    parts.append(("p", [2]))
    prg.ground(parts)
    prg.solve()

#end.

#program p(t).
q(t).

Expected Answer Set:
q(1) q(2))"},
    // get_const
    {"get_const", to_function<&ControlWrap::getConst>(), METH_VARARGS,
R"(get_const(self, name) -> Symbol

Return the symbol for a constant definition of form: #const name = symbol.)"},
    // add
    {"add", to_function<&ControlWrap::add>(), METH_VARARGS,
R"(add(self, name, params, program) -> None

Extend the logic program with the given non-ground logic program in string form.

Arguments:
name    -- name of program block to add
params  -- parameters of program block
program -- non-ground program as string

Example:

#script (python)
import clingo

def main(prg):
    prg.add("p", ["t"], "q(t).")
    prg.ground([("p", [2])])
    prg.solve()

#end.

Expected Answer Set:
q(2))"},
    // load
    {"load", to_function<&ControlWrap::load>(), METH_VARARGS,
R"(load(self, path) -> None

Extend the logic program with a (non-ground) logic program in a file.

Arguments:
path -- path to program)"},
    // solve
    {"solve", to_function<&ControlWrap::solve>(), METH_KEYWORDS | METH_VARARGS,
R"(solve(self, assumptions, on_model, on_finish, yield_, async) -> SolveHandle|SolveResult

Starts a search.

Keyword Arguments:
on_model    -- optional callback for intercepting models
               a Model object is passed to the callback
               (Default: None)
on_finish   -- optional callback called once search has finished
               a SolveResult and a Boolean indicating whether the solve call
               has been canceled is passed to the callback
               (Default: None)
assumptions -- list of (atom, boolean) tuples or program literals that serve as
               assumptions for the solve call, e.g. - solving under assumptions
               [(Function("a"), True)] only admits answer sets that contain
               atom a
               (Default: [])
yield_      -- The resulting SolveHandle is iterable yielding Model objects.
               (Default: False)
async       -- The solve call and SolveHandle.resume() are non-blocking.
               (Default: False)

If neither yield_ nor async is set, the function returns a SolveResult reight
away.

Note that in gringo or in clingo with lparse or text output enabled this
function just grounds and returns a SolveResult where SolveResult.satisfiable
is True.

You might want to start clingo using the --outf=3 option to disable all output
from clingo.

Note that asynchronous solving is only available in clingo with thread support
enabled. Furthermore, the on_model and on_finish callbacks are called from
another thread.  To ensure that the methods can be called, make sure to not use
any functions that block the GIL indefinitely.

This function as well as blocking functions on the SolveHandle release the GIL
but are not thread-safe.

Example:

#script (python)
import clingo

def main(prg):
    prg.add("p", [], "{a;b;c}.")
    prg.ground([("p", [])])
    ret = prg.solve()
    print(ret)

#end.

Yielding Example:

#script (python)
import clingo

def main(prg):
    prg.add("p", [], "{a;b;c}.")
    prg.ground([("p", [])])
    with prg.solve(yield_=True) as handle:
        for m in handle: print m
        print(handle.get())

#end.

Asynchronous Example:

#script (python)
import clingo

def on_model(model):
    print model

def on_finish(res, canceled):
    print res, canceled

def main(prg):
    prg.add("p", [], "{a;b;c}.")
    prg.ground([("base", [])])
    with prg.solve(on_model=on_model, on_finish=on_finish, async=True) as handle:
        while not handle.wait(0):
            # do something asynchronously
        print(handle.get())

#end.)"},
    // cleanup
    {"cleanup", to_function<&ControlWrap::cleanup>(), METH_NOARGS,
R"(cleanup(self) -> None

Cleanup the domain used for grounding by incorporating information from the
solver.

This function cleans up the domain used for grounding.  This is done by first
simplifying the current program representation (falsifying released external
atoms).  Afterwards, the top-level implications are used to either remove atoms
from the domain or mark them as facts.

Note that any atoms falsified are completely removed from the logic program.
Hence, a definition for such an atom in a successive step introduces a fresh atom.)"},
    // assign_external
    {"assign_external", to_function<&ControlWrap::assign_external>(), METH_VARARGS,
R"(assign_external(self, external, truth) -> None

Assign a truth value to an external atom (represented as a function symbol or
program literal).

It is possible to assign a Boolean or None.  A Boolean fixes the external to the
respective truth value; and None leaves its truth value open.

The truth value of an external atom can be changed before each solve call. An
atom is treated as external if it has been declared using an #external
directive, and has not been forgotten by calling release_external() or defined
in a logic program with some rule. If the given atom is not external, then the
function has no effect.

For convenience, the truth assigned to atoms over negative program literals is
inverted.

Arguments:
external -- symbol or program literal representing the external atom
truth    -- bool or None indicating the truth value

To determine whether an atom a is external, inspect the symbolic_atoms using
SolveControl.symbolic_atoms[a].is_external. See release_external() for an
example.)"},
    // release_external
    {"release_external", to_function<&ControlWrap::release_external>(), METH_VARARGS,
R"(release_external(self, symbol) -> None

Release an external atom represented by the given symbol or program literal.

This function causes the corresponding atom to become permanently false if
there is no definition for the atom in the program. Otherwise, the function has
no effect.

If the program literal is negative, the corresponding atom is released.

Example:

#script (python)
from clingo import function

def main(prg):
    prg.ground([("base", [])])
    prg.assign_external(Function("b"), True)
    prg.solve()
    prg.release_external(Function("b"))
    prg.solve()

#end.

a.
#external b.

Expected Answer Sets:
a b
a)"},
    {"register_observer", to_function<&ControlWrap::registerObserver>(), METH_VARARGS | METH_KEYWORDS,
R"(register_observer(self, observer, replace) -> None

Registers the given observer to inspect the produced grounding.

Arguments:
observer -- the observer to register

Keyword Arguments:
replace  -- if set to true, the output is just passed to the observer and no
            longer to the underlying solver
            (Default: False)

An observer should be a class of the form below. Not all functions have to be
implemented and can be omitted if not needed.

class GroundProgramObserver:
    init_program(self, incremental) -> None
        Called once in the beginning.

        If the incremental flag is true, there can be multiple calls to
        Control.solve().

        Arguments:
        incremental -- whether the program is incremental

    begin_step(self) -> None
        Marks the beginning of a block of directives passed to the solver.

    rule(self, choice, head, body) -> None
        Observe rules passed to the solver.

        Arguments:
        choice -- determines if the head is a choice or a disjunction
        head   -- list of program atoms
        body   -- list of program literals

    weight_rule(self, choice, head, lower_bound, body) -> None
        Observe weight rules passed to the solver.

        Arguments:
        choice      -- determines if the head is a choice or a disjunction
        head        -- list of program atoms
        lower_bound -- the lower bound of the weight rule
        body        -- list of weighted literals (pairs of literal and weight)

    minimize(self, priority, literals) -> None
        Observe minimize constraints (or weak constraints) passed to the
        solver.

        Arguments:
        priority -- the priority of the constraint
        literals -- list of weighted literals whose sum to minimize
                    (pairs of literal and weight)

    project(self, atoms) -> None
        Observe projection directives passed to the solver.

        Arguments:
        atoms -- the program atoms to project on

    output_atom(self, symbol, atom) -> None
        Observe shown atoms passed to the solver.  Facts do not have an
        associated program atom.  The value of the atom is set to zero.

        Arguments:
        symbol -- the symbolic representation of the atom
        atom   -- the program atom (0 for facts)

    output_term(self, symbol, condition) -> None
        Observe shown terms passed to the solver.

        Arguments:
        symbol    -- the symbolic representation of the term
        condition -- list of program literals

    output_csp(self, symbol, value, condition) -> None
        Observe shown csp variables passed to the solver.

        Arguments:
        symbol    -- the symbolic representation of the variable
        value     -- the integer value of the variable
        condition -- list of program literals

    external(self, atom, value) -> None
        Observe external statements passed to the solver.

        Arguments:
        atom  -- the external atom in form of a literal
        value -- the TruthValue of the external statement

    assume(self, literals) -> None
        Observe assumption directives passed to the solver.

        Arguments:
        literals -- the program literals to assume (positive literals are true
                    and negative literals false for the next solve call)

    heuristic(self, atom, type, bias, priority, condition) -> None
        Observe heuristic directives passed to the solver.

        Arguments:
        atom      -- the target atom
        type      -- the HeuristicType
        bias      -- the heuristic bias
        priority  -- the heuristic priority
        condition -- list of program literals

    acyc_edge(self, node_u, node_v, condition) -> None
        Observe edge directives passed to the solver.

        Arguments:
        node_u    -- the start vertex of the edge (in form of an integer)
        node_v    -- the end vertex of the edge (in form of an integer)
        condition -- list of program literals

    theory_term_number(self, term_id, number) -> None
        Observe numeric theory terms.

        Arguments:
        term_id -- the id of the term
        number  -- the (integer) value of the term

    theory_term_string(self, term_id, name) -> None
        Observe string theory terms.

        Arguments:
        term_id -- the id of the term
        name    -- the string value of the term

    theory_term_compound(self, term_id, name_id_or_type, arguments) -> None
        Observe compound theory terms.

        The name_id_or_type gives the type of the compound term:
        - if it is -1, then it is a tuple
        - if it is -2, then it is a set
        - if it is -3, then it is a list
        - otherwise, it is a function and name_id_or_type refers to the id of
          the name (in form of a string term)

        Arguments:
        term_id         -- the id of the term
        name_id_or_type -- the name or type of the term
        arguments       -- the arguments of the term

    theory_element(self, element_id, terms, condition) -> None
        Observe theory elements.

        Arguments:
        element_id -- the id of the element
        terms      -- term tuple of the element
        condition  -- list of program literals

    theory_atom(self, atom_id_or_zero, term_id, elements) -> None
        Observe theory atoms without guard.

        Arguments:
        atom_id_or_zero -- the id of the atom or zero for directives
        term_id         -- the term associated with the atom
        elements        -- the list of elements of the atom

    theory_atom_with_guard(self, atom_id_or_zero, term_id, elements,
                           operator_id, right_hand_side_id) -> None
        Observe theory atoms with guard.

        Arguments:
        atom_id_or_zero    -- the id of the atom or zero for directives
        term_id            -- the term associated with the atom
        elements           -- the elements of the atom
        operator_id        -- the id of the operator (a string term)
        right_hand_side_id -- the id of the term on the right hand side of the atom

    end_step(self) -> None
        Marks the end of a block of directives passed to the solver.

        This function is called right before solving starts.)"},
    {"register_propagator", to_function<&ControlWrap::registerPropagator>(), METH_O,
R"(register_propagator(self, propagator) -> None

Registers the given propagator with all solvers.

Arguments:
propagator -- the propagator to register

A propagator should be a class of the form below. Not all functions have to be
implemented and can be omitted if not needed.

class Propagator(object)
    init(self, init) -> None
        This function is called once before each solving step.  It is used to
        map relevant program literals to solver literals, add watches for
        solver literals, and initialize the data structures used during
        propagation.

        Arguments:
        init -- PropagateInit object

        Note that this is the last point to access theory atoms.  Once the
        search has started, they are no longer accessible.

    propagate(self, control, changes) -> None
        Can be used to propagate solver literals given a partial assignment.

        Arguments:
        control -- PropagateControl object
        changes -- list of watched solver literals assigned to true

        Usage:
        Called during propagation with a non-empty list of watched solver
        literals that have been assigned to true since the last call to either
        propagate, undo, (or the start of the search) - the change set.  Only
        watched solver literals are contained in the change set.  Each literal
        in the change set is true w.r.t. the current Assignment.
        PropagateControl.add_clause can be used to add clauses.  If a clause is
        unit resulting, it can be propagated using
        PropagateControl.propagate().  If either of the two methods returns
        False, the propagate function must return immediately.

          c = ...
          if not control.add_clause(c) or not control.propagate(c):
              return

        Note that this function can be called from different solving threads.
        Each thread has its own assignment and id, which can be obtained using
        PropagateControl.id().

    undo(self, thread_id, assign, changes) -> None
        Called whenever a solver with the given id undos assignments to watched
        solver literals.

        Arguments:
        thread_id -- the solver thread id
        changes   -- list of watched solver literals whose assignment is undone

        This function is meant to update assignment dependent state in a
        propagator.

    check(self, control) -> None
        This function is similar to propagate but is called without a change
        set on propagation fixpoints.  When exactly this function is called,
        can be configured using the @ref clingo_propagate_init_set_check_mode()
        function.

        Note that this function is called even if no watches have been added.

        Arguments:
        control -- PropagateControl object

        This function is called even if no watches have been added.

    extend_model(self, thread_id, complement, symbols) -> None
        This function is called before a model is printed. The model is then
        extended by the list of symbols returned by this function.

        Arguments:
        thread_id  -- the solver thread id
        complement -- whether the complement of the model is requested

        When exactly this function is called, depends on the current output mode.)"},
    {"interrupt", to_function<&ControlWrap::interrupt>(), METH_NOARGS,
R"(interrupt(self) -> None

Interrupt the active solve call.

This function is thread-safe and can be called from a signal handler.  If no
<<<<<<< HEAD
search is active the subsequent call to solve(), solve_async(), or solve_iter()
is interrupted.  The SolveResult of the above solving methods can be used to
query if the search was interrupted.)"},
    {"backend", to_function<&ControlWrap::backend>(), METH_NOARGS,
R"(backend() -> Backend

Returns a Backend object providing a low level interface to extend a logic program.)"},
=======
search is active the subsequent call to solve() is interrupted.  The
SolveResult of the above solving methods can be used to query if the search was
interrupted.)"},
>>>>>>> 1fdb846d
    {nullptr, nullptr, 0, nullptr}
};

PyGetSetDef ControlWrap::tp_getset[] = {
    {(char*)"configuration", to_getter<&ControlWrap::conf>(), nullptr, (char*)"Configuration object to change the configuration.", nullptr},
    {(char*)"symbolic_atoms", to_getter<&ControlWrap::symbolicAtoms>(), nullptr, (char*)"SymbolicAtoms object to inspect the symbolic atoms.", nullptr},
    {(char*)"use_enumeration_assumption", nullptr, to_setter<&ControlWrap::set_use_enumeration_assumption>(),
(char*)R"(Boolean determining how learnt information from enumeration modes is treated.

If the enumeration assumption is enabled, then all information learnt from
clasp's various enumeration modes is removed after a solve call. This includes
enumeration of cautious or brave consequences, enumeration of answer sets with
or without projection, or finding optimal models; as well as clauses/nogoods
added with Model.add_clause()/Model.add_nogood().

Note that initially the enumeration assumption is enabled.)", nullptr},
    {(char*)"is_conflicting", to_getter<&ControlWrap::isConflicting>(), nullptr,
(char*)R"(Whether the internal program representation is conflicting.

If this (read-only) property is true, solve calls return immediately with an
unsatisfiable solve result.  Note that conflicts first have to be detected,
e.g. - initial unit propagation results in an empty clause, or later if an
empty clause is resolved during solving.  Hence, the property might be false
even if the problem is unsatisfiable.)", nullptr},
    {(char*)"statistics", to_getter<&ControlWrap::getStats>(), nullptr,
(char*)R"(A dictionary containing solve statistics of the last solve call.

Contains the statistics of the last solve() call. The statistics correspond to
the --stats output of clingo.  The detail of the statistics depends on what
level is requested on the command line. Furthermore, you might want to start
clingo using the --outf=3 option to disable all output from clingo.

Note that this (read-only) property is only available in clingo.

Example:
import json
json.dumps(prg.statistics, sort_keys=True, indent=4, separators=(',', ': ')))", nullptr},
    {(char *)"theory_atoms", to_getter<&ControlWrap::theoryIter>(), nullptr, (char *)R"(A TheoryAtomIter object, which can be used to iterate over the theory atoms.)", nullptr},
    {(char *)"_to_c", to_getter<&ControlWrap::to_c>(), nullptr, (char *)R"(An int representing the pointer to the underlying C clingo_control_t struct.)", nullptr},
    {nullptr, nullptr, nullptr, nullptr, nullptr}
};

// {{{1 wrap ApplicationOptions

struct Flag : ObjectBase<Flag> {
    bool flag;
    static constexpr char const *tp_type = "Flag";
    static constexpr char const *tp_name = "clingo.Flag";
    static constexpr char const *tp_doc = R"(Helper object to parse flags.

Keyword Arguments:
value -- initial value of the flag
)";
    static PyGetSetDef tp_getset[];
    static Object tp_new(PyTypeObject *type) {
        auto self = new_(type);
        self->flag = false;
        return self;
    }
    void tp_init(Reference args, Reference kwargs) {
        Reference pyValue = Py_False;
        static char const *kwlist[] = {"value", nullptr};
        ParseTupleAndKeywords(args, kwargs, "|O", kwlist, pyValue);
        flag = pyValue.isTrue();
    }
    Object get_value() {
        return cppToPy(flag);
    }
    void set_value(Reference value) {
        flag = value.isTrue();
    }
};

PyGetSetDef Flag::tp_getset[] = {
    {(char*)"value", to_getter<&Flag::get_value>(), to_setter<&Flag::set_value>(), (char*)"The value of the flag.", nullptr},
    {nullptr, nullptr, nullptr, nullptr, nullptr}
};

struct ApplicationOptions : ObjectBase<ApplicationOptions> {
    clingo_options_t *options;
    std::vector<Object> *refs;
    static constexpr char const *tp_type = "ApplicationOptions";
    static constexpr char const *tp_name = "clingo.ApplicationOptions";
    static constexpr char const *tp_doc = R"(Object add custom options to a clingo based application.)";
    static PyMethodDef tp_methods[];

    static Object construct(clingo_options_t *options, std::vector<Object> &refs) {
        auto self = new_();
        self->options = options;
        self->refs = &refs;
        return self;
    }

    static bool parse_option(char const *value, void *data) {
        try {
            Reference pyParse = static_cast<PyObject*>(data);
            Object params = PyTuple_New(1);
            if (PyTuple_SetItem(params.toPy(), 0, cppToPy(value).release()) < 0) { throw PyException(); }
            if (!Object{PyObject_Call(pyParse.toPy(), params.toPy(), nullptr)}.isTrue()) { throw std::runtime_error("parsing option failed"); }
            return true;
        }
        catch (...) {
            handle_cxx_error("<application>", "error during parse option");
            return false;
        }
    }

    Object add(Reference args, Reference kwds) {
        static char const *kwlist[] = {"group", "option", "description", "parser", "multi", "argument", nullptr};
        char const *group = nullptr, *option = nullptr, *description = nullptr, *argument = nullptr;
        Reference pyParser, pyMulti = Py_False;

        ParseTupleAndKeywords(args, kwds, "sssO|Os", kwlist, group, option, description, pyParser, pyMulti, argument);
        refs->emplace_back(pyParser);

        clingo_options_add(options, group, option, description, &parse_option, pyParser.toPy(), pyMulti.isTrue(), argument);
        return None();

    }
    Object add_flag(Reference args, Reference kwds) {
        static char const *kwlist[] = {"group", "option", "description", "flag", nullptr};
        char const *group = nullptr, *option = nullptr, *description = nullptr;
        Reference pyFlag;

        ParseTupleAndKeywords(args, kwds, "sssO!", kwlist, group, option, description, Flag::type, pyFlag);
        refs->emplace_back(pyFlag);

        handle_c_error(clingo_options_add_flag(options, group, option, description, &reinterpret_cast<Flag*>(pyFlag.toPy())->flag));
        return None();
    }
};

PyMethodDef ApplicationOptions::tp_methods[] = {
    {"add", to_function<&ApplicationOptions::add>(), METH_VARARGS | METH_KEYWORDS, R"(add_flag(self, group, option, description, parser, multi, argument) -> None

Add an option that is processed with a custom parser.

Note that the parser also has to take care of storing the semantic value of
the option somewhere.

Parameter option specifies the name(s) of the option. For example, "ping,p"
adds the short option "-p" and its long form "--ping". It is also possible to
associate an option with a help level by adding "@l" to the option
specification. Options with a level greater than zero are only shown if the
argument to help is greater or equal to l.

An option parser is a function that takes a string as input and returns true or
false depending on whether the option was parsed successively.

Note that an error is raised if an option with the same name already exists.

Arguments:
options     -- object to register the option with
group       -- options are grouped into sections as given by this string
option      -- specifies the command line option
description -- the description of the option
parser      -- callback to parse the value of the option

Keyword Arguments:
multi    -- whether the option can appear multiple times on the command-line
            (Default: False)
argument -- optional string to change the value name in the generated help
            output
)"},
    {"add_flag", to_function<&ApplicationOptions::add_flag>(), METH_VARARGS | METH_KEYWORDS, R"(add_flag(self, group, option, description, target) -> None

Add an option that is a simple flag.

This function is similar to add() but simpler because it only supports flags,
which do not have values. Note that the target parameter must be of type Flag,
which is set to true if the flag is passed on the command line.

Arguments:
group       -- options are grouped into sections as given by this string
option      -- name on the command line
description -- description of the option
target      -- Flag object
)"},
    {nullptr, nullptr, 0, nullptr}
};

// {{{1 wrap Application

using AppData = std::pair<Reference&, std::vector<Object>>;
char const *g_app_program_name(void *data) {
    try {
        AppData &pyApp = *static_cast<AppData*>(data);
        Object name = pyApp.first.getAttr("program_name");
        char const *s;
        handle_c_error(clingo_add_string(pyToCpp<std::string>(name).c_str(), &s));
        return s;
    }
    catch (...) {
        handle_cxx_error("<application>", "error when getting program name");
        std::cerr << clingo_error_message() << std::endl;
        std::terminate();
    }
}

char const *g_app_version(void *data) {
    try {
        AppData &pyApp = *static_cast<AppData*>(data);
        Object name = pyApp.first.getAttr("version");
        char const *s;
        handle_c_error(clingo_add_string(pyToCpp<std::string>(name).c_str(), &s));
        return s;
    }
    catch (...) {
        handle_cxx_error("<application>", "error when getting version");
        std::cerr << clingo_error_message() << std::endl;
        std::terminate();
    }
}

unsigned g_app_message_limit(void *data) {
    try {
        AppData &pyApp = *static_cast<AppData*>(data);
        Object limit = pyApp.first.getAttr("message_limit");
        return pyToCpp<unsigned>(limit);
    }
    catch (...) {
        handle_cxx_error("<application>", "error when getting message limit");
        std::cerr << clingo_error_message() << std::endl;
        std::terminate();
    }
}

bool g_app_main(clingo_control_t *control, char const *const * files, size_t size, void *data) {
    try {
        AppData &pyApp = *static_cast<AppData*>(data);
        pyApp.first.call("main", ControlWrap::construct(control), cppToPy(files, size));
        return true;
    }
    catch (...) {
        handle_cxx_error("<application>", "error during main");
        return false;
    }
}

void g_app_logger(clingo_warning_t code, char const *message, void *data) {
    try {
        AppData &pyApp = *static_cast<AppData*>(data);
        pyApp.first.call("logger", MessageCode::getAttr(code), cppToPy(message));
    }
    catch (...) {
        handle_cxx_error("<application>", "error when calling message logger");
        std::cerr << clingo_error_message() << std::endl;
        std::terminate();
    }
}

bool g_app_register_options(clingo_options_t *options, void *data) {
    try {
        AppData &pyApp = *static_cast<AppData*>(data);
        pyApp.first.call("register_options", ApplicationOptions::construct(options, pyApp.second));
        return true;
    }
    catch (...) {
        handle_cxx_error("<application>", "error during register options");
        return false;
    }
}

PyObject* call_printer(PyObject *data) {
    PY_TRY {
        auto d = static_cast<std::pair<clingo_default_model_printer_t, void*>*>(PyCapsule_GetPointer(data, nullptr));
        if (!d) { return nullptr; }
        handle_c_error(d->first(d->second));
        Py_RETURN_NONE;
    }
    PY_CATCH(nullptr);
}

PyMethodDef call_printer_def = {
    "clingo.default_model_printer",
    reinterpret_cast<PyCFunction>(call_printer),
    METH_NOARGS,
    nullptr
};

bool g_app_model_printer(clingo_model_t *model, clingo_default_model_printer_t printer, void *printer_data, void *data) {
    PyBlock block;
    try {
        AppData &pyApp = *static_cast<AppData*>(data);
        std::pair<clingo_default_model_printer_t, void*> pd{printer, printer_data};
        Object ptr = PyCapsule_New(&pd, nullptr, nullptr);
        Object pyP = PyCFunction_New(&call_printer_def, ptr.toPy());
        pyApp.first.call("print_model", Model::construct(model), pyP);
        return true;
    }
    catch (...) {
        handle_cxx_error("<application>", "error during model printing");
        return false;
    }
}

bool g_app_validate_options(void *data) {
    try {
        AppData &pyApp = *static_cast<AppData*>(data);
        return pyToCpp<bool>(pyApp.first.call("validate_options"));
    }
    catch (...) {
        handle_cxx_error("<application>", "error when validating options");
        std::cerr << clingo_error_message() << std::endl;
        std::terminate();
    }
}

// {{{1 wrap module functions

Object parseTerm(Reference args, Reference kwds) {
    static char const *kwlist[] = {"string", "logger", "message_limit", nullptr};
    char const *str;
    Reference logger = Py_None;
    int message_limit = 20;
    ParseTupleAndKeywords(args, kwds, "s|Oi", kwlist, str, logger, message_limit);
    clingo_symbol_t sym;
    handle_c_error(clingo_parse_term(str, !logger.none() ? logger_callback : nullptr, logger.toPy(), message_limit, &sym));
    return Symbol::construct(sym);
}

Object clingoMain(Reference args, Reference kwds) {
    Reference pyApp;
    Reference pyArgs;
    static char const *kwlist[] = {"application", "arguments", nullptr};
    ParseTupleAndKeywords(args, kwds, "O|O", kwlist, pyApp, pyArgs);
    std::vector<std::string> sArgs;
    std::vector<char const*> cArgs;
    if (pyArgs.valid()) { pyToCpp(pyArgs, sArgs); }
    for (auto &s : sArgs) { cArgs.emplace_back(s.c_str()); }
    clingo_application_t app {
        pyApp.hasAttr("program_name") ? g_app_program_name : nullptr,
        pyApp.hasAttr("version") ? g_app_version : nullptr,
        pyApp.hasAttr("message_limit") ? g_app_message_limit : nullptr,
        g_app_main,
        pyApp.hasAttr("logger") ? g_app_logger : nullptr,
        pyApp.hasAttr("print_model") ? g_app_model_printer : nullptr,
        pyApp.hasAttr("register_options") ? g_app_register_options : nullptr,
        pyApp.hasAttr("validate_options") ? g_app_validate_options : nullptr,
    };
    AppData data{pyApp, {}};
    return PyLong_FromLong(clingo_main(&app, cArgs.data(), cArgs.size(), &data));
}

// {{{1 gringo module

static PyMethodDef clingoASTModuleMethods[] = {
    {"Id", to_function<createId>(), METH_VARARGS | METH_KEYWORDS, nullptr},
    {"Variable", to_function<createVariable>(), METH_VARARGS | METH_KEYWORDS, nullptr},
    {"Symbol", to_function<createSymbol>(), METH_VARARGS | METH_KEYWORDS, nullptr},
    {"UnaryOperation", to_function<createUnaryOperation>(), METH_VARARGS | METH_KEYWORDS, nullptr},
    {"BinaryOperation", to_function<createBinaryOperation>(), METH_VARARGS | METH_KEYWORDS, nullptr},
    {"Interval", to_function<createInterval>(), METH_VARARGS | METH_KEYWORDS, nullptr},
    {"Function", to_function<createFunction>(), METH_VARARGS | METH_KEYWORDS, nullptr},
    {"Pool", to_function<createPool>(), METH_VARARGS | METH_KEYWORDS, nullptr},
    {"CSPProduct", to_function<createCSPProduct>(), METH_VARARGS | METH_KEYWORDS, nullptr},
    {"CSPSum", to_function<createCSPSum>(), METH_VARARGS | METH_KEYWORDS, nullptr},
    {"CSPGuard", to_function<createCSPGuard>(), METH_VARARGS | METH_KEYWORDS, nullptr},
    {"BooleanConstant", to_function<createBooleanConstant>(), METH_VARARGS | METH_KEYWORDS, nullptr},
    {"SymbolicAtom", to_function<createSymbolicAtom>(), METH_VARARGS | METH_KEYWORDS, nullptr},
    {"Comparison", to_function<createComparison>(), METH_VARARGS | METH_KEYWORDS, nullptr},
    {"CSPLiteral", to_function<createCSPLiteral>(), METH_VARARGS | METH_KEYWORDS, nullptr},
    {"AggregateGuard", to_function<createAggregateGuard>(), METH_VARARGS | METH_KEYWORDS, nullptr},
    {"ConditionalLiteral", to_function<createConditionalLiteral>(), METH_VARARGS | METH_KEYWORDS, nullptr},
    {"Aggregate", to_function<createAggregate>(), METH_VARARGS | METH_KEYWORDS, nullptr},
    {"BodyAggregateElement", to_function<createBodyAggregateElement>(), METH_VARARGS | METH_KEYWORDS, nullptr},
    {"BodyAggregate", to_function<createBodyAggregate>(), METH_VARARGS | METH_KEYWORDS, nullptr},
    {"HeadAggregateElement", to_function<createHeadAggregateElement>(), METH_VARARGS | METH_KEYWORDS, nullptr},
    {"HeadAggregate", to_function<createHeadAggregate>(), METH_VARARGS | METH_KEYWORDS, nullptr},
    {"Disjunction", to_function<createDisjunction>(), METH_VARARGS | METH_KEYWORDS, nullptr},
    {"DisjointElement", to_function<createDisjointElement>(), METH_VARARGS | METH_KEYWORDS, nullptr},
    {"Disjoint", to_function<createDisjoint>(), METH_VARARGS | METH_KEYWORDS, nullptr},
    {"TheoryFunction", to_function<createTheoryFunction>(), METH_VARARGS | METH_KEYWORDS, nullptr},
    {"TheorySequence", to_function<createTheorySequence>(), METH_VARARGS | METH_KEYWORDS, nullptr},
    {"TheoryUnparsedTermElement", to_function<createTheoryUnparsedTermElement>(), METH_VARARGS | METH_KEYWORDS, nullptr},
    {"TheoryUnparsedTerm", to_function<createTheoryUnparsedTerm>(), METH_VARARGS | METH_KEYWORDS, nullptr},
    {"TheoryGuard", to_function<createTheoryGuard>(), METH_VARARGS | METH_KEYWORDS, nullptr},
    {"TheoryAtomElement", to_function<createTheoryAtomElement>(), METH_VARARGS | METH_KEYWORDS, nullptr},
    {"TheoryAtom", to_function<createTheoryAtom>(), METH_VARARGS | METH_KEYWORDS, nullptr},
    {"Literal", to_function<createLiteral>(), METH_VARARGS | METH_KEYWORDS, nullptr},
    {"TheoryOperatorDefinition", to_function<createTheoryOperatorDefinition>(), METH_VARARGS | METH_KEYWORDS, nullptr},
    {"TheoryTermDefinition", to_function<createTheoryTermDefinition>(), METH_VARARGS | METH_KEYWORDS, nullptr},
    {"TheoryGuardDefinition", to_function<createTheoryGuardDefinition>(), METH_VARARGS | METH_KEYWORDS, nullptr},
    {"TheoryAtomDefinition", to_function<createTheoryAtomDefinition>(), METH_VARARGS | METH_KEYWORDS, nullptr},
    {"TheoryDefinition", to_function<createTheoryDefinition>(), METH_VARARGS | METH_KEYWORDS, nullptr},
    {"Rule", to_function<createRule>(), METH_VARARGS | METH_KEYWORDS, nullptr},
    {"Definition", to_function<createDefinition>(), METH_VARARGS | METH_KEYWORDS, nullptr},
    {"ShowSignature", to_function<createShowSignature>(), METH_VARARGS | METH_KEYWORDS, nullptr},
    {"ShowTerm", to_function<createShowTerm>(), METH_VARARGS | METH_KEYWORDS, nullptr},
    {"Minimize", to_function<createMinimize>(), METH_VARARGS | METH_KEYWORDS, nullptr},
    {"Script", to_function<createScript>(), METH_VARARGS | METH_KEYWORDS, nullptr},
    {"Program", to_function<createProgram>(), METH_VARARGS | METH_KEYWORDS, nullptr},
    {"External", to_function<createExternal>(), METH_VARARGS | METH_KEYWORDS, nullptr},
    {"Edge", to_function<createEdge>(), METH_VARARGS | METH_KEYWORDS, nullptr},
    {"Heuristic", to_function<createHeuristic>(), METH_VARARGS | METH_KEYWORDS, nullptr},
    {"ProjectAtom", to_function<createProjectAtom>(), METH_VARARGS | METH_KEYWORDS, nullptr},
    {"ProjectSignature", to_function<createProjectSignature>(), METH_VARARGS | METH_KEYWORDS, nullptr},
    {nullptr, nullptr, 0, nullptr}
};
static char const *clingoASTModuleDoc = "The clingo.ast-" CLINGO_VERSION " module."
R"(


The grammar below defines valid ASTs. For each upper case identifier there is a
matching function in the module. Arguments follow in paranthesis: each having a
type given on the right-hand side of the colon. The symbols ?, *, and + are
used to denote optional arguments (None encodes abscence), list arguments, and
non-empty list arguments.

-- Terms

term = Symbol
        ( location : Location
        , symbol   : clingo.Symbol
        )
     | Variable
        ( location : Location
        , name     : str
        )
     | UnaryOperation
        ( location : Location
        , operator : UnaryOperator
        , argument : term
        )
     | BinaryOperation
        ( location : Location
        , operator : BinaryOperator
        , left     : term
        , right    : term
        )
     | Interval
        ( location : Location
        , left     : term
        , right    : term
        )
     | Function
        ( location  : Location
        , name      : str
        , arguments : term*
        , external  : bool
        )
     | Pool
        ( location  : Location
        , arguments : term*
        )

csp_term = CSPSum
            ( location : Location
            , terms    : CSPProduct
                          ( location    : Location
                          , coefficient : term
                          , variable    : term?
                          )*
            )

theory_term = Symbol
               ( location : Location
               , symbol   : clingo.Symbol
               )
            | Variable
               ( location : Location
               , name     : str
               )
            | TheoryTermSequence
               ( location : Location
               , sequence_type : TheorySequenceType
               , terms         : theory_term*
               )
            | TheoryFunction
               ( location  : Location
               , name      : str
               , arguments : theory_term*
               )
            | TheoryUnparsedTerm
               ( location : Location
               , elements : TheoryUnparsedTermElement
                             ( operators : str*
                             , term      : theory_term
                             )+
               )

-- Literals

symbolic_atom = SymbolicAtom
                 ( term : term
                 )

literal = Literal
           ( location : Location
           , sign     : Sign
           , atom     : Comparison
                         ( comparison : ComparisonOperator
                         , left       : term
                         , right      : term
                         )
                      | BooleanConstant
                         ( value : bool
                         )
                      | symbolic_atom
           )

        | CSPLiteral
           ( location : Location
           , term     : csp_term
           , guards   : CSPGuard
                         ( comparison : ComparisonOperator
                         , term       : csp_term
                         )+
           )

-- Head and Body Literals

aggregate_guard = AggregateGuard
                   ( comparison : ComparisonOperator
                   , term       : term
                   )

conditional_literal = ConditionalLiteral
                       ( location  : Location
                       , literal   : Literal
                       , condition : Literal*
                       )

aggregate = Aggregate
             ( location    : Location
             , left_guard  : aggregate_guard?
             , elements    : conditional_literal*
             , right_guard : aggregate_guard?
             )

theory_atom = TheoryAtom
               ( location : Location
               , term     : term
               , elements : TheoryAtomElement
                             ( tuple     : theory_term*
                             , condition : literal*
                             )*
               , guard    : TheoryGuard
                             ( operator_name : str
                             , term          : theory_term
                             )?
               )

body_atom = aggregate
          | BodyAggregate
             ( location    : Location
             , left_guard  : aggregate_guard?
             , function    : AggregateFunction
             , elements    : BodyAggregateElement
                              ( tuple     : term*
                              , condition : literal*
                              )*
             , right_guard : aggregate_guard?
             )
          | Disjoint
             ( location : Location
             , elements : DisjointElement
                           ( location  : Location
                           , tuple     : term*
                           , term      : csp_term
                           , condition : literal*
                           )*
             )
          | theory_atom

body_literal = literal
             | conditional_literal
             | Literal
                ( location : Location
                , sign     : Sign
                , atom     : body_atom
                )

head = literal
     | aggregate
     | HeadAggregate
        ( location    : Location
        , left_guard  : aggregate_guard?
        , function    : AggregateFunction
        , elements    : HeadAggregateElement
                         ( tuple     : term*
                         , condition : conditional_literal
                         )*
        , right_guard : aggregate_guard?
        )
     | Disjunction
        ( location : Location
        , elements : conditional_literal*
        )
     | theory_atom

-- Theory Definitions

theory = TheoryDefinition
          ( location : Location
          , name     : str
          , terms    : TheoryTermDefinition
                        ( location  : Location
                        , name      : str
                        , operators : TheoryOperatorDefinition
                                       ( location      : Location
                                       , name          : str
                                       , priority      : int
                                       , operator_type : TheoryOperatorType
                                       )*
                        )
          , atoms    : TheoryAtomDefinition
                        ( location  : Location
                        , atom_type : TheoryAtomType
                        , name      : str
                        , arity     : int
                        , elements  : str*
                        , guard     : TheoryGuardDefinition
                                       ( operators : str*
                                       , term      : str
                                       )?
                        )
          )

-- Statements

statement = Rule
             ( location : Location
             , head     : head
             , body     : body_literal*
             )
          | Definition
             ( location   : Location
             , name       : str
             , value      : term
             , is_default : bool
             )
          | ShowSignature
             ( location   : Location
             , name       : str
             , arity      : int
             , sign       : bool
             , csp        : bool
             )
          | ShowTerm
             ( location : Location
             , term     : term
             , body     : body_literal*
             , csp      : bool
             )
          | Minimize
             ( location : Location
             , weight   : term
             , priority : term
             , tuple    : term*
             , body     : body_literal*
             )
          | Script
             ( location    : Location
             , script_type : ScriptType
             , code        : str
             )
          | Program
             ( location   : Location
             , name       : str
             , parameters : Id
                             ( location : Location
                             , id       : str
                             )*
             )
          | External
             ( location : Location
             , atom     : symbolic_atom
             , body     : body_literal*
             )
          | Edge
             ( location : Location
             , u        : term
             , v        : term
             , body     : body_literal*
             )
          | Heuristic
             ( location : Location
             , atom     : symbolic_atom
             , body     : body_literal*
             , bias     : term
             , priority : term
             , modifier : term
             )
          | ProjectAtom
             ( location : Location
             , atom     : symbolic_atom
             , body     : body_literal*
             )
          | ProjectSignature
             ( location   : Location
             , name       : str
             , arity      : int
             , positive   : bool
             )
)";

static PyMethodDef clingoModuleMethods[] = {
    {"parse_term", to_function<parseTerm>(), METH_VARARGS | METH_KEYWORDS,
R"(parse_term(string, logger, message_limit) -> Symbol

Parse the given string using gringo's term parser for ground terms. The
function also evaluates arithmetic functions.

Arguments:
string -- the string to be parsed

Keyword Arguments:
logger        -- function to intercept messages normally printed to standard
                 error (default: None)
message_limit -- maximum number of messages passed to the logger (default: 20)

Example:

clingo.parse_term('p(1+2)') == clingo.Function("p", [3])
)"},
    {"clingo_main", to_function<clingoMain>(), METH_VARARGS | METH_KEYWORDS,
R"(clingo_main(application, files) -> int

Runs the given applications using clingo's default output and signal handling.

The application can overwrite clingo's default behaviour by registering
additional options and overriding its default main function.

Arguments:
application -- the Application object

Keyword Arguments:
files -- files passed on the command line

The application object must implement a main function and additionally can
override the other functions.

class Application(object):
    main(self, control, files) -> None
        Function to replace clingo's default main function.

    register_options(self, options) -> None
        Function to register custom options.

        Arguments:
        options -- ApplicationOptions object that can be used to register
                   different kind of options

    validate_options(self) -> bool
        Function to validate custom options.

        This function should return a boolean to indicate that option
        validation failed.

        Note: this function should not raise execptions

    logger(self, code, message) -> None
        Function to intercept messages normally printed to standard error.
        (Default: messages are printed to stdandard error)

        Arguments:
        code    -- MessageCode object
        message -- message string

        Note: this function should not raise execptions

    program_name -> String:
        Optional program name to be used in the help output.
        (Default: clingo)

    message_limit -> Int:
        Maximum number of messages passed to the logger.
        (Default: 20)

Example reproducing the default clingo behaviour:

    import sys
    import clingo

    class Application:
        def __init__(self, name):
            self.program_name = name

        def main(self, ctl, files):
            if len(files) > 0:
                for f in files:
                    ctl.load(f)
            else:
                ctl.load("-")
            ctl.ground([("base", [])])
            ctl.solve()

    clingo.clingo_main(Application(sys.argv[0]), sys.argv[1:])
)"},
    {"parse_program", to_function<parseProgram>(), METH_VARARGS | METH_KEYWORDS,
R"(parse_program(program, callback) -> None

Parse the given program and return an abstract syntax tree for each statement
via a callback.

Arguments:
program  -- string representation of program
callback -- callback taking an ast as argument
)"},
    {"Function", to_function<Symbol::new_function>(), METH_VARARGS | METH_KEYWORDS, R"(Function(name, arguments, positive) -> Symbol

Construct a function symbol.

Arguments:
name -- the name of the function (empty for tuples)

Keyword Arguments:
arguments -- the arguments in form of a list of symbols
positive  -- the sign of the function (tuples must not have signs)
             (Default: True)

This includes constants and tuples. Constants have an empty argument list and
tuples have an empty name. Functions can represent classically negated atoms.
Argument positive has to be set to False to represent such atoms.)"},
    {"Tuple", to_function<Symbol::new_tuple>(), METH_O, R"(Tuple(arguments) -> Symbol

Shortcut for Function("", arguments).
)"},
    {"Number", to_function<Symbol::new_number>(), METH_O, R"(Number(number) -> Symbol

Construct a numeric symbol given a number.)"},
    {"String", to_function<Symbol::new_string>(), METH_O, R"(String(string) -> Symbol

Construct a string symbol given a string.)"},
    {nullptr, nullptr, 0, nullptr}
};
static char const *clingoModuleDoc =
"The clingo-" CLINGO_VERSION R"( module.

This module provides functions and classes to work with ground terms and to
control the instantiation process.  In clingo builts, additional functions to
control and inspect the solving process are available.

Functions defined in a python script block are callable during the
instantiation process using @-syntax. The default grounding/solving process can
be customized if a main function is provided.

Note that gringo's precomputed terms (terms without variables and interpreted
functions), called symbols in the following, are wrapped in the Symbol class.
Furthermore, strings, numbers, and tuples can be passed wherever a symbol is
expected - they are automatically converted into a Symbol object.  Functions
called during the grounding process from the logic program must either return a
symbol or a sequence of symbols.  If a sequence is returned, the corresponding
@-term is successively substituted by the values in the sequence.

Static Objects:

__version__ -- version of the clingo module ()" CLINGO_VERSION  R"()
Infimum     -- represents an #inf symbol
Supremum    -- represents a #sup symbol

Functions:

Function()      -- create a function symbol
Number()        -- create a number symbol
parse_program() -- parse a logic program
parse_term()    -- parse ground terms
String()        -- create a string symbol
Tuple()         -- create a tuple symbol (shortcut)

Classes:

ApplicationOptions  -- add custom options to clingo
Assignment          -- partial assignment of truth values to solver literals
Backend             -- extend the logic program
Configuration       -- modify/inspect the solver configuration
Control             -- controls the grounding/solving process
Flag                -- helper object to parse command line flags
HeuristicType       -- enumeration of heuristic modificators
MessageCode         -- enumeration of message codes
Model               -- provides access to a model during solve call
ModelType           -- captures the type of a model
ProgramBuilder      -- extend a non-ground logic program
PropagatorCheckMode -- enumeration of check modes
PropagateControl    -- controls running search in a custom propagator
PropagateInit       -- object to initialize custom propagators
SolveControl        -- controls running search in a model handler
SolveHandle         -- handle for solve calls
SolveResult         -- result of a solve call
Symbol              -- captures precomputed terms
SymbolicAtom        -- captures information about a symbolic atom
SymbolicAtomIter    -- iterate over symbolic atoms
SymbolicAtoms       -- inspection of symbolic atoms
SymbolType          -- enumeration of symbol types
TheoryAtom          -- captures theory atoms
TheoryAtomIter      -- iterate over theory atoms
TheoryElement       -- captures theory elements
TheoryTerm          -- captures theory terms
TheoryTermType      -- the type of a theory term
TruthValue          -- enumeration of truth values

Example:

#script (python)
import clingo
def id(x):
    return x

def seq(x, y):
    return [x, y]

def main(prg):
    prg.ground([("base", [])])
    prg.solve()

#end.

p(@id(10)).
q(@seq(1,2)).
)";

#if PY_MAJOR_VERSION >= 3
static struct PyModuleDef clingoModule = {
    PyModuleDef_HEAD_INIT,
    "clingo",
    clingoModuleDoc,
    -1,
    clingoModuleMethods,
    nullptr,
    nullptr,
    nullptr,
    nullptr
};

static struct PyModuleDef clingoASTModule = {
    PyModuleDef_HEAD_INIT,
    "clingo.ast",
    clingoASTModuleDoc,
    -1,
    clingoASTModuleMethods,
    nullptr,
    nullptr,
    nullptr,
    nullptr
};
#endif

PyObject *initclingoast_() {
    PY_TRY {
#if PY_MAJOR_VERSION >= 3
        Object m = PyModule_Create(&clingoASTModule);
        Reference{PySys_GetObject("modules")}.setItem(clingoASTModule.m_name, m);
#else
        Object m = Py_InitModule3("clingo.ast", clingoASTModuleMethods, clingoASTModuleDoc);
#endif
        if (!m.valid() ||
            !ComparisonOperator::initType(m) || !Sign::initType(m)               || !AST::initType(m)   ||
            !ASTType::initType(m)            || !UnaryOperator::initType(m)      || !BinaryOperator::initType(m)     ||
            !AggregateFunction::initType(m)  || !TheorySequenceType::initType(m) || !TheoryOperatorType::initType(m) ||
            !TheoryAtomType::initType(m)     || !ScriptType::initType(m)         ||
            false) { return nullptr; }
        return m.release();
    }
    PY_CATCH(nullptr);
}

PyObject *initclingo_() {
    PY_TRY {
        if (!PyEval_ThreadsInitialized()) { PyEval_InitThreads(); }
#if PY_MAJOR_VERSION >= 3
        Object m = PyModule_Create(&clingoModule);
#else
        Object m = Py_InitModule3("clingo", clingoModuleMethods, clingoModuleDoc);
#endif
        if (!m.valid() ||
            !SolveResult::initType(m)         || !TheoryTermType::initType(m)   || !PropagateControl::initType(m) ||
            !TheoryElement::initType(m)       || !TheoryAtom::initType(m)       || !TheoryAtomIter::initType(m)   ||
            !Model::initType(m)               || !ModelType::initType(m)        || !SolveHandle::initType(m)      ||
            !ControlWrap::initType(m)         || !Configuration::initType(m)    || !SolveControl::initType(m)     ||
            !SymbolicAtom::initType(m)        || !SymbolicAtomIter::initType(m) || !SymbolicAtoms::initType(m)    ||
            !TheoryTerm::initType(m)          || !PropagateInit::initType(m)    || !Assignment::initType(m)       ||
            !SymbolType::initType(m)          || !Symbol::initType(m)           || !Backend::initType(m)          ||
            !ProgramBuilder::initType(m)      || !HeuristicType::initType(m)    || !TruthValue::initType(m)       ||
            !PropagatorCheckMode::initType(m) || !MessageCode::initType(m)      || !Flag::initType(m)             ||
            !ApplicationOptions::initType(m)  ||
            PyModule_AddStringConstant(m.toPy(), "__version__", CLINGO_VERSION) < 0 ||
            false) { return nullptr; }
        Reference a{initclingoast_()};
        Py_XINCREF(a.toPy());
        if (PyModule_AddObject(m.toPy(), "ast", a.toPy()) < 0) { return nullptr; }
        return m.release();
    }
    PY_CATCH(nullptr);
}

// {{{1 auxiliary functions and objects

bool pyIsInt(Reference x) {
    if (PyLong_Check(x.toPy())) { return true; }
#if PY_MAJOR_VERSION < 3
    if (PyInt_Check(x.toPy())) { return true; }
#endif
    return false;
}

void pyToCpp(Reference obj, symbol_wrapper &val) {
    if (obj.isInstance(Symbol::type))    { val.symbol = reinterpret_cast<Symbol*>(obj.toPy())->val; }
    else if (PyTuple_Check(obj.toPy()))  {
        auto vec = pyToCpp<symbol_vector>(obj);
        handle_c_error(clingo_symbol_create_function("", reinterpret_cast<clingo_symbol_t*>(vec.data()), vec.size(), true, &val.symbol));
    }
    else if (pyIsInt(obj))               { clingo_symbol_create_number(pyToCpp<int>(obj), &val.symbol); }
    else if (PyString_Check(obj.toPy())) { handle_c_error(clingo_symbol_create_string(pyToCpp<std::string>(obj).c_str(), &val.symbol)); }
    else {
        PyErr_Format(PyExc_RuntimeError, "cannot convert to value: unexpected %s() object", obj.toPy()->ob_type->tp_name);
        throw PyException();
    }
}

Object cppToPy(symbol_wrapper val) {
    return Symbol::construct(val.symbol);
}

template <class T>
Object cppRngToPy(T begin, T end) {
    Object list = PyList_New(std::distance(begin, end));
    int i = 0;
    for (auto it = begin; it != end; ++it) {
        Object pyVal = cppToPy(*it);
        if (PyList_SetItem(list.toPy(), i, pyVal.release()) < 0) { throw PyException(); }
        ++i;
    }
    return list.release();
}

template <class T>
Object cppToPy(std::vector<T> const &vals) {
    return cppRngToPy(vals.begin(), vals.end());
}

template <class T>
Object cppToPy(std::initializer_list<T> l) {
    return cppRngToPy(l.begin(), l.end());
}

template <class T>
Object cppToPy(T const *arr, size_t size) {
    List list;
    for (auto it = arr, ie = arr + size; it != ie; ++it) {
        list.append(cppToPy(*it));
    }
    return list;
}

template <class T, class U>
Object cppToPy(std::pair<T, U> const &pair) {
    return Tuple(cppToPy(pair.first), cppToPy(pair.second));
}

// {{{1 definition of PythonImpl

class PythonImpl {
public:
    PythonImpl() : selfInit(!Py_IsInitialized()) {
        if (selfInit) {
#if PY_MAJOR_VERSION >= 3
            PyImport_AppendInittab("clingo", &initclingo_);
#else
            PyImport_AppendInittab("clingo", []() { initclingo_(); });
#endif
            Py_Initialize();
#if PY_MAJOR_VERSION >= 3
            static wchar_t const *argv[] = {L"clingo", 0};
            PySys_SetArgvEx(1, const_cast<wchar_t**>(argv), 0);
#else
            static char const *argv[] = {"clingo", 0};
            PySys_SetArgvEx(1, const_cast<char**>(argv), 0);
#endif
            List path{Reference{PySys_GetObject(const_cast<char*>("path"))}};
            path.append(cppToPy("."));
        }
        Object clingoModule = PyImport_ImportModule("clingo");
        Object mainModule = PyImport_ImportModule("__main__");
        main = PyModule_GetDict(mainModule.toPy());
        if (!main) { throw PyException(); }
    }
    ~PythonImpl() {
        if (selfInit) { Py_Finalize(); }
    }
    void exec(clingo_location_t loc, const char *code) {
        std::ostringstream oss;
        oss << "<" << loc << ">";
        pyExec(code, oss.str().c_str(), main);
    }
    bool callable(char const *name) {
        if (!PyMapping_HasKeyString(main, const_cast<char *>(name))) { return false; }
        Object fun = PyMapping_GetItemString(main, const_cast<char *>(name));
        return PyCallable_Check(fun.toPy());
    }
    void call(char const *name, clingo_symbol_t const *arguments, size_t size, clingo_symbol_callback_t symbol_callback, void *data) {
        Object fun = PyMapping_GetItemString(main, const_cast<char*>(name));
        pycall(fun, arguments, size, symbol_callback, data);
    }
    void call(clingo_control_t *ctl) {
        Object fun = PyMapping_GetItemString(main, const_cast<char*>("main"));
        Object params = PyTuple_New(1);
        Object param(ControlWrap::construct(ctl));
        if (PyTuple_SetItem(params.toPy(), 0, param.release()) < 0) { throw PyException(); }
        Object ret = PyObject_Call(fun.toPy(), params.toPy(), nullptr);
    }
private:
    bool      selfInit;
    PyObject *main;
};

struct PythonScript {
    static bool execute(clingo_location_t const *loc, char const *code, void *) {
        try {
            if (!impl) { impl.reset(new PythonImpl()); }
            impl->exec(*loc, code);
            return true;
        }
        catch (...) {
            handle_cxx_error(*loc, "error executing python code");
            return false;
        }
    }
    static bool call(clingo_location_t const *loc, char const *name, clingo_symbol_t const *arguments, size_t size, clingo_symbol_callback_t symbol_callback, void *symbol_callback_data, void *) {
        try {
            if (!impl) { impl.reset(new PythonImpl()); }
            impl->call(name, arguments, size, symbol_callback, symbol_callback_data);
            return true;
        }
        catch (...) {
            handle_cxx_error(*loc, "error calling python function");
            return false;
        }
    }
    static bool callable(char const * name, bool *ret, void *) {
        try {
            *ret = impl && impl->callable(name);
            return true;
        }
        catch (...) {
            handle_cxx_error("<python>", "error cecking if function is callable");
            return false;
        }
    }
    static bool main(clingo_control_t *ctl, void *) {
        try {
            if (!impl) { impl.reset(new PythonImpl()); }
            impl->call(ctl);
            return true;
        }
        catch (...) {
            handle_cxx_error("<python>", "error calling main function");
            return false;
        }
    }
    static void free(void *) { }

    static std::unique_ptr<PythonImpl> impl;
};

std::unique_ptr<PythonImpl> PythonScript::impl = nullptr;

// }}}1

} // namespace

// {{{1 definition of Python

extern "C" void *clingo_init_python_() {
    PY_TRY { return initclingo_(); }
    PY_CATCH(nullptr);
}

extern "C" bool clingo_register_python_() {
    try {
        clingo_script_t_ script = {
            PythonScript::execute,
            PythonScript::call,
            PythonScript::callable,
            PythonScript::main,
            PythonScript::free,
            PY_VERSION
        };
        return clingo_register_script_(clingo_ast_script_type_python, &script, nullptr);
    }
    catch (...) {
        handle_cxx_error("python", "error registering python script");
        return false;
    }
}

// }}}1<|MERGE_RESOLUTION|>--- conflicted
+++ resolved
@@ -6539,20 +6539,14 @@
 
 Interrupt the active solve call.
 
-This function is thread-safe and can be called from a signal handler.  If no
-<<<<<<< HEAD
-search is active the subsequent call to solve(), solve_async(), or solve_iter()
-is interrupted.  The SolveResult of the above solving methods can be used to
-query if the search was interrupted.)"},
+This function is thread-safe and can be called from a signal handler. If no
+search is active the subsequent call to solve() is interrupted. The SolveResult
+of the above solving methods can be used to query if the search was
+interrupted.)"},
     {"backend", to_function<&ControlWrap::backend>(), METH_NOARGS,
 R"(backend() -> Backend
 
 Returns a Backend object providing a low level interface to extend a logic program.)"},
-=======
-search is active the subsequent call to solve() is interrupted.  The
-SolveResult of the above solving methods can be used to query if the search was
-interrupted.)"},
->>>>>>> 1fdb846d
     {nullptr, nullptr, 0, nullptr}
 };
 
