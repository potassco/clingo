# [[[source: .
set(ide_source_group "Source Files")
set(source-group
    "${CMAKE_CURRENT_SOURCE_DIR}/pyclingo.cc"
    "${CMAKE_CURRENT_SOURCE_DIR}/pyclingo.h")
source_group("${ide_source_group}" FILES ${source-group})
set(source
    ${source-group})
# ]]]

if (CLINGO_BUILD_PY_SHARED)
    set(pyclingo_lib_type SHARED)
else()
    set(pyclingo_lib_type STATIC)
endif()

add_library(libpyclingo ${pyclingo_lib_type} ${source})
target_link_libraries(libpyclingo PUBLIC libclingo PRIVATE Python::Python)
target_include_directories(libpyclingo PUBLIC
    "$<BUILD_INTERFACE:${CMAKE_CURRENT_SOURCE_DIR}>")
target_compile_definitions(libpyclingo PRIVATE PYCLINGO_BUILD_LIBRARY PUBLIC CLINGO_WITH_PYTHON)
if (NOT CLINGO_BUILD_PY_SHARED)
    target_compile_definitions(libpyclingo PUBLIC PYCLINGO_NO_VISIBILITY)
else()
    set_target_properties(libpyclingo PROPERTIES SOVERSION 1 VERSION 1.0)
    install(TARGETS libpyclingo
<<<<<<< HEAD
        RUNTIME DESTINATION bin
        LIBRARY DESTINATION "${CLINGO_LIBRARY_DESTINATION}"
        ARCHIVE DESTINATION "${CLINGO_LIBRARY_DESTINATION}")
=======
        RUNTIME DESTINATION ${CMAKE_INSTALL_BINDIR}
        LIBRARY DESTINATION ${CMAKE_INSTALL_LIBDIR}
        ARCHIVE DESTINATION ${CMAKE_INSTALL_LIBDIR})
>>>>>>> 0b6ed0e2
endif()
set_target_properties(libpyclingo PROPERTIES
    OUTPUT_NAME pyclingo
    FOLDER lib)<|MERGE_RESOLUTION|>--- conflicted
+++ resolved
@@ -24,15 +24,9 @@
 else()
     set_target_properties(libpyclingo PROPERTIES SOVERSION 1 VERSION 1.0)
     install(TARGETS libpyclingo
-<<<<<<< HEAD
-        RUNTIME DESTINATION bin
-        LIBRARY DESTINATION "${CLINGO_LIBRARY_DESTINATION}"
-        ARCHIVE DESTINATION "${CLINGO_LIBRARY_DESTINATION}")
-=======
         RUNTIME DESTINATION ${CMAKE_INSTALL_BINDIR}
         LIBRARY DESTINATION ${CMAKE_INSTALL_LIBDIR}
         ARCHIVE DESTINATION ${CMAKE_INSTALL_LIBDIR})
->>>>>>> 0b6ed0e2
 endif()
 set_target_properties(libpyclingo PROPERTIES
     OUTPUT_NAME pyclingo
