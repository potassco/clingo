# [[[source: .
set(ide_source_group "Source Files")
set(source-group
    "${CMAKE_CURRENT_SOURCE_DIR}/luaclingo.cc"
    "${CMAKE_CURRENT_SOURCE_DIR}/luaclingo.h")
source_group("${ide_source_group}" FILES ${source-group})
set(source
    ${source-group})
# ]]]

if (CLINGO_BUILD_LUA_SHARED)
    set(luaclingo_lib_type SHARED)
else()
    set(luaclingo_lib_type STATIC)
endif()

add_library(libluaclingo ${luaclingo_lib_type} ${source})
target_link_libraries(libluaclingo PUBLIC libclingo PRIVATE Lua::Lua)
target_include_directories(libluaclingo PUBLIC
    "$<BUILD_INTERFACE:${CMAKE_CURRENT_SOURCE_DIR}>")
target_compile_definitions(libluaclingo PRIVATE LUACLINGO_BUILD_LIBRARY PUBLIC CLINGO_WITH_LUA)
set_target_properties(libluaclingo PROPERTIES
    OUTPUT_NAME luaclingo
    FOLDER lib)
if (NOT CLINGO_BUILD_LUA_SHARED)
    target_compile_definitions(libluaclingo PUBLIC LUACLINGO_NO_VISIBILITY)
else()
    set_target_properties(libluaclingo PROPERTIES SOVERSION 1 VERSION 1.0)
    install(TARGETS libluaclingo
<<<<<<< HEAD
        RUNTIME DESTINATION bin
        LIBRARY DESTINATION "${CLINGO_LIBRARY_DESTINATION}"
        ARCHIVE DESTINATION "${CLINGO_LIBRARY_DESTINATION}")
=======
        RUNTIME DESTINATION ${CMAKE_INSTALL_BINDIR}
        LIBRARY DESTINATION ${CMAKE_INSTALL_LIBDIR}
        ARCHIVE DESTINATION ${CMAKE_INSTALL_LIBDIR})
>>>>>>> 0b6ed0e2
endif()<|MERGE_RESOLUTION|>--- conflicted
+++ resolved
@@ -27,13 +27,7 @@
 else()
     set_target_properties(libluaclingo PROPERTIES SOVERSION 1 VERSION 1.0)
     install(TARGETS libluaclingo
-<<<<<<< HEAD
-        RUNTIME DESTINATION bin
-        LIBRARY DESTINATION "${CLINGO_LIBRARY_DESTINATION}"
-        ARCHIVE DESTINATION "${CLINGO_LIBRARY_DESTINATION}")
-=======
         RUNTIME DESTINATION ${CMAKE_INSTALL_BINDIR}
         LIBRARY DESTINATION ${CMAKE_INSTALL_LIBDIR}
         ARCHIVE DESTINATION ${CMAKE_INSTALL_LIBDIR})
->>>>>>> 0b6ed0e2
 endif()